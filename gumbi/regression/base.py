--- conflicted
+++ resolved
@@ -1,1370 +1,1141 @@
-import warnings
-from abc import ABC, abstractmethod
-from itertools import product
-
-import numpy as np
-import pandas as pd
-from scipy.interpolate import interpn
-
-from gumbi.aggregation import DataSet
-from gumbi.arrays import MVUncertainParameterArray as mvuparray
-from gumbi.arrays import ParameterArray as parray
-from gumbi.arrays import UncertainParameterArray as uparray
-from gumbi.arrays import *
-from gumbi.utils.misc import assert_in, assert_is_subset
-
-# from gumbi.utils.gp_utils import get_ℓ_prior
-
-__all__ = ["Regressor"]
-
-
-class Regressor(ABC):
-    r"""Surface learning and prediction.
-
-    A Regressor is built from a dataframe in the form of a :class:`DataSet` object. This is stored as :attr:`tidy`. The
-    model inputs are constructed by filtering this dataframe, extracting column values, and converting these to
-    numerical input coordinates. Each subclass defines at least `build_model`, `fit`, and `predict_points` methods in
-    addition to subclass-specific methods.
-
-    Dimensions fall into several categories:
-
-    * Filter dimensions, those with only one level, are used to subset the dataframe but are not included as explicit
-      inputs to the model. These are not specified explicitly, but rather any continuous or categorical dimension with
-      only one level is treated as a filter dimension.
-    * Continuous dimensions are treated as explicit coordinates and given a Radial Basis Function kernel
-
-      * Linear dimensions (which must be a subset of `continuous_dims`) have an additional linear kernel.
-
-    * Coregion dimensions imply a distinct but correlated output for each level
-
-      * If more than one output is specified, ``self.out_col`` is treated as a categorical dim.
-
-    Parameters
-    ----------
-    dataset : DataSet
-        Data for fitting.
-    outputs : str or list of str, default None
-        Name(s) of output(s) to learn. If ``None``, uses all values from ``outputs`` attribute of *dataset*.
-    seed : int
-        Random seed
-
-    Attributes
-    ----------
-    data : DataSet
-        Data for fitting.
-    outputs : list of str, optional
-        Name(s) of output(s) to learn.
-    seed : int
-        Random seed
-    continuous_dims : list of str
-        Columns of dataframe used as continuous dimensions
-    linear_dims : list of str
-        Subset of continuous dimensions to apply an additional linear kernel.
-    continuous_levels : dict
-        Values considered within each continuous column as ``{dim: [level1, level2]}``
-    continuous_coords : dict
-        Numerical coordinates of each continuous level within each continuous dimension as ``{dim: {level: coord}}``
-    categorical_dims : list of str
-        Columns of dataframe used as categorical dimensions
-    categorical_levels : dict
-        Values considered within each categorical column as ``{dim: [level1, level2]}``
-    categorical_coords : dict
-        Numerical coordinates of each categorical level within each categorical dimension as ``{dim: {level: coord}}``
-    additive : bool
-        Whether to treat categorical dimensions as additive or joint
-    filter_dims : dict
-        Dictionary of column-value pairs used to filter dataset before fitting
-    X : array
-        A 2D tall array of input coordinates.
-    y : array
-        A 1D vector of observations
-    """
-
-    def __init__(self, dataset: DataSet, outputs=None, seed=2021):
-        if not isinstance(dataset, DataSet):
-            raise TypeError(
-                "Learner instance must be initialized with a DataSet object"
-            )
-
-        self.data = dataset
-        self.stdzr = dataset.stdzr
-        outputs = outputs if outputs is not None else dataset.outputs
-        self.outputs = outputs if isinstance(outputs, list) else [outputs]
-        self.out_col = dataset.names_column
-        self.seed = seed
-
-        self.continuous_dims = []
-        self.linear_dims = []
-        self.continuous_levels = {}
-        self.continuous_coords = {}
-        self.categorical_dims = []
-        self.categorical_levels = {}
-        self.categorical_coords = {}
-        self.additive = False
-        self.model_specs = {}
-
-        self.X = None
-        self.y = None
-
-        self.grid_vectors = None
-        self.grid_parray = None
-        self.grid_points = None
-        self.ticks = None
-
-        self.predictions = None
-
-    ################################################################################
-    # Model building and fitting
-    ################################################################################
-
-    @abstractmethod
-    def fit(self, *args, **kwargs):
-        """Defined by subclass
-
-        See Also
-        --------
-        :meth:`GP.fit` :meth:`GLM.fit`
-        """
-        pass
-
-    @abstractmethod
-    def build_model(self, *args, **kwargs):
-        """Defined by subclass
-
-        See Also
-        --------
-        :meth:`GP.build_model` :meth:`GLM.build_model`
-        """
-        pass
-
-    ################################################################################
-    # Properties and convenience methods
-    ################################################################################
-
-    def parray(self, **kwargs) -> parray:
-        """Creates a parray with the current instance's stdzr attached"""
-        return parray(stdzr=self.stdzr, **kwargs)
-
-    def uparray(self, name: str, μ: np.ndarray, σ2: np.ndarray, **kwargs) -> uparray:
-        """Creates a uparray with the current instance's stdzr attached"""
-        return uparray(name, μ, σ2, stdzr=self.stdzr, **kwargs)
-
-    def mvuparray(self, *uparrays, cor, **kwargs) -> mvuparray:
-        """Creates a uparray with the current instance's stdzr attached"""
-        return mvuparray(*uparrays, cor=cor, stdzr=self.stdzr, **kwargs)
-
-    @property
-    def dims(self) -> list:
-        """List of all dimensions under consideration"""
-        return self.continuous_dims + self.categorical_dims
-
-    @property
-    def levels(self) -> dict:
-        """Dictionary of values considered within each dimension as ``{dim: [level1, level2]}``"""
-<<<<<<< HEAD
-        return {
-            **self.continuous_levels,
-            **self.categorical_levels,
-        }  # Fix once Python >= 3.9
-
-    @property
-    def coords(self) -> dict:
-        """Dictionary of numerical coordinates of each level within each dimension as ``{dim: {level: coord}}``"""
-        return {
-            **self.continuous_coords,
-            **self.categorical_coords,
-        }  # Fix once Python >= 3.9
-=======
-        return {**self.continuous_levels, **self.categorical_levels}  # Fix once Python >= 3.9
-
-    @property
-    def coords(self) -> dict:
-        """ Dictionary of numerical coordinates of each level within each dimension as ``{dim: {level: coord}}``"""
-        return {**self.continuous_coords, **self.categorical_coords}  # Fix once Python >= 3.9
->>>>>>> f429c4c9
-
-    ################################################################################
-    # Preprocessing
-    ################################################################################
-
-    def specify_model(
-        self,
-        outputs=None,
-        linear_dims=None,
-        continuous_dims=None,
-        continuous_levels=None,
-        continuous_coords=None,
-        categorical_dims=None,
-        categorical_levels=None,
-        additive=False,
-    ):
-        """Checks for consistency among dimensions and levels and formats appropriately.
-
-        Parameters
-        ----------
-        outputs : str or list of str, default None
-            Name(s) of output(s) to learn. If ``None``, :attr:`outputs` is used.
-        linear_dims : str or list of str, optional
-            Subset of continuous dimensions to apply an additional linear kernel. If ``None``, defaults to
-            ``['Y','X']``.
-        continuous_dims : str or list of str, optional
-            Columns of dataframe used as continuous dimensions
-        continuous_levels : str, list, or dict, optional
-            Values considered within each continuous column as ``{dim: [level1, level2]}``
-        continuous_coords : list or dict, optional
-            Numerical coordinates of each continuous level within each continuous dimension as ``{dim: {level: coord}}``
-        categorical_dims : str or list of str, optional
-            Columns of dataframe used as categorical dimensions
-        categorical_levels : str, list, or dict, optional
-            Values considered within each categorical column as ``{dim: [level1, level2]}``
-        additive : bool, default False
-            Whether to treat categorical_dims as additive or joint (default)
-
-        Returns
-        -------
-        self : :class:`GP`
-        """
-
-        # Ensure output is valid and format as list
-        outputs = outputs if outputs is not None else self.outputs
-        assert_is_subset(self.out_col, outputs, self.data.outputs)
-        self.outputs = outputs if isinstance(outputs, list) else [outputs]
-
-        # Ensure dimensions are valid and format as list
-        self.continuous_dims = self._parse_dimensions(continuous_dims)
-        self.linear_dims = self._parse_dimensions(linear_dims)
-        self.categorical_dims = self._parse_dimensions(categorical_dims)
-        if set(self.categorical_dims) & set(self.continuous_dims) != set():
-            raise ValueError(
-                "Overlapping items in categorical_dims and continuous_dims"
-            )
-
-        # Ensure levels are valid and format as dict
-        self.continuous_levels = self._parse_levels(
-            self.continuous_dims, continuous_levels
-        )
-        self.categorical_levels = self._parse_levels(
-            self.categorical_dims, categorical_levels
-        )
-
-        # Add self.out_col to the end of the categorical list
-        self.categorical_dims += [self.out_col]
-        self.categorical_levels[self.out_col] = self.outputs
-
-        # Move dims with only one level to separate list
-        self.filter_dims = {}
-        for dim in self.dims:
-            levels = self.levels[dim]
-            if len(levels) == 1:
-                self.filter_dims[dim] = levels
-                self.continuous_dims = [d for d in self.continuous_dims if d != dim]
-                self.categorical_dims = [d for d in self.categorical_dims if d != dim]
-                self.continuous_levels = {
-                    d: l for d, l in self.continuous_levels.items() if d != dim
-                }
-                self.categorical_levels = {
-                    d: l for d, l in self.categorical_levels.items() if d != dim
-                }
-
-        # Ensure coordinates are valid and format as dict-of-dicts
-        self.continuous_coords = self._parse_coordinates(
-            self.continuous_dims, self.continuous_levels, continuous_coords
-        )
-        self.categorical_coords = self._parse_coordinates(
-            self.categorical_dims, self.categorical_levels, None
-        )
-
-        # Add 'X' and 'Y' to the beginning of the continuous list if 'Y' not in self.continuous_dims:
-        # self.continuous_dims = ['Y'] + self.continuous_dims if 'X' not in self.continuous_dims: self.continuous_dims =
-        #     ['X'] + self.continuous_dims
-
-        # self.continuous_levels | {dim: self.tidy.tidy[dim].unique() for dim in ['X', 'Y']} | self.continuous_levels}
-        # self.continuous_coords | {dim: {level: level for level in self.continuous_levels[dim]} for dim in ['X', 'Y']}
-        # | self.continuous_coords}
-        assert_is_subset(
-            "continuous dimensions", self.linear_dims, self.continuous_dims
-        )
-        self.additive = additive
-        return self
-
-    def _parse_dimensions(self, dims: None or str or list) -> list:
-        """Ensure dimensions are possible and formatted as list"""
-        if dims is not None:
-            assert self.out_col not in dims
-            dims = dims if isinstance(dims, list) else [dims]
-            assert_is_subset("columns", dims, self.data.tidy.columns)
-        else:
-            dims = []
-        return dims
-
-    def _parse_levels(self, dims: list, levels: None or str or list or dict) -> dict:
-        """Perform consistency checks between dimensions and levels and format `levels` as dict"""
-        if len(dims) != 0:
-            if levels is None:
-                # Use all levels of all dims
-                levels = {dim: list(self.data.tidy[dim].unique()) for dim in dims}
-            elif any(isinstance(levels, typ) for typ in [str, list]):
-                # If only a single dim is supplied, convert levels to dictionary
-                assert (
-                    len(dims) == 1
-                ), "Non-dict argument for `levels` only allowed if `len(dims)==1`"
-                levels = levels if isinstance(levels, list) else [levels]
-                levels = {dims[0]: levels}
-            elif isinstance(levels, dict):
-                # Ensure levels are specified as lists
-                for d, v in levels.items():
-                    if not isinstance(v, list):
-                        levels[d] = [v]
-                # Ensure each dimension specified by levels is valid
-                bad = [dim for dim in levels.keys() if dim not in dims]
-                if bad:
-<<<<<<< HEAD
-                    raise KeyError(
-                        f"Dimensions {bad} specified in *levels not found in *dims"
-                    )
-                # Ensure each level is valid
-                bad = {
-                    k: v
-                    for k, vs in levels.items()
-                    for v in vs
-                    if v not in self.data.tidy[k].unique()
-                }
-                if bad:
-                    raise ValueError(
-                        f"Values specified in *levels not found in tidy: {bad}"
-                    )
-                # Use all levels of remaining dims
-                levels.update(
-                    {
-                        dim: list(self.data.tidy[dim].unique())
-                        for dim in dims
-                        if dim not in levels.keys()
-                    }
-                )  # Fix once Python >= 3.9
-=======
-                    raise KeyError(f'Dimensions {bad} specified in *levels not found in *dims')
-                # Ensure each level is valid
-                bad = {k: v for k, vs in levels.items() for v in vs if v not in self.data.tidy[k].unique()}
-                if bad:
-                    raise ValueError(f'Values specified in *levels not found in tidy: {bad}')
-                # Use all levels of remaining dims
-                levels.update({dim: list(self.data.tidy[dim].unique()) for dim in dims if dim not in levels.keys()})  # Fix once Python >= 3.9
->>>>>>> f429c4c9
-            else:
-                raise TypeError("`levels` must be of type str, list, or dict")
-
-            for dim in dims:
-                assert_is_subset(f"data[{dim}]", levels[dim], self.data.tidy[dim])
-        else:
-            levels = {}
-        return levels
-
-    def _parse_coordinates(
-        self, dims: list, levels: dict, coords: None or list or dict
-    ) -> dict:
-        """Check for consistency between supplied dims/levels/coords or generate coords automatically"""
-        if coords is not None:
-            if isinstance(coords, dict):
-                # Ensure all dim-level pairs in ``levels`` and ``coords`` match exactly
-                level_tuples = [
-                    (dim, level)
-                    for dim, levels_list in levels.items()
-                    for level in levels_list
-                ]
-                coord_tuples = [
-                    (dim, level)
-                    for dim, coord_dict in coords.items()
-                    for level in coord_dict.keys()
-                ]
-                assert_is_subset("coordinates", coord_tuples, level_tuples)
-                assert_is_subset("coordinates", level_tuples, coord_tuples)
-            elif isinstance(coords, list):
-                assert (
-                    len(levels.keys()) == 1
-                ), "Non-dict argument for `continuous_coords` only allowed if `len(continuous_dims)==1`"
-                dim = dims[0]
-                assert len(coords) == len(levels[dim])
-                coords = {
-                    dim: {level: coord for level, coord in zip(levels[dim], coords)}
-                }
-            else:
-                raise TypeError("Coordinates must be of type list or dict")
-            if not all(
-                isinstance(coord, (int, float))
-                for coord_dict in coords.values()
-                for coord in coord_dict.values()
-            ):
-                raise TypeError("Coordinates must be numeric")
-        elif dims is not None and levels is not None:
-            coords = {
-                dim: self._make_coordinates(dim, levels_list)
-                for dim, levels_list in levels.items()
-            }
-        else:
-            coords = {}
-        return coords
-
-    def _make_coordinates(self, dim: str, levels_list: list) -> dict:
-        """Generate numerical coordinates for each level in each dim under consideration"""
-
-        df = self.data.tidy
-        col = df[df[dim].isin(levels_list)][dim]
-
-        if col.dtype in [np.float32, np.float64, np.int32, np.int64]:
-            coords = {level: level for level in levels_list}
-        else:
-            coords = {
-                level: col.astype("category").cat.categories.to_list().index(level)
-                for level in levels_list
-            }
-
-        return coords
-
-    def get_filtered_data(self, standardized=False, metric="mean"):
-        """The portion of the dataset under consideration
-
-        A filter is built by comparing the values in the unstandardized dataframe with those in :attr:`filter_dims`,
-        :attr:`categorical_levels`, and :attr:`continuous_levels`, then the filter is applied to the standardized or
-        unstandardized dataframe as indicated by the `standardized` input argument.
-
-        Parameters
-        ----------
-        standardized : bool, default True
-            Whether to return a subset of the raw tidy or the centered and scaled tidy
-        metric : str, default 'mean'
-            Which summary statistic to return (must be a value in the `Metric` column)
-
-        Returns
-        -------
-        tidy : pd.DataFrame
-        """
-
-        df = self.data.tidy
-
-        allowed = df.isin(self.filter_dims)[self.filter_dims.keys()].all(axis=1)
-        if "Metric" in df.columns:
-            assert_in("Metric", metric, self.data.tidy["Metric"].unique())
-            allowed &= df["Metric"] == metric
-        for dim, levels in self.levels.items():
-            allowed &= df[dim].isin(levels)
-
-        return df[allowed] if not standardized else self.data.tidy.z[allowed]
-
-    def get_structured_data(self, metric="mean"):
-        """Formats input data and observations as parrays
-
-        Parameters
-        ----------
-        metric : str, default 'mean'
-            Which summary statistic to return (must be a value in the `Metric` column)
-
-        Returns
-        -------
-        X : parray
-            A multilayered column vector of input coordinates.
-        y : parray
-            A multilayered (1D) vector of observations
-
-        See Also
-        --------
-        :meth:`get_filtered_data`
-
-        """
-
-        df = self.get_filtered_data(standardized=False, metric=metric)
-
-        # Ensure same number of observations for every output (only possible if something broke)
-        assert len(set(sum(df[self.out_col] == output) for output in self.outputs)) == 1
-
-        # Assuming all parameters observed at the same points Extract the model dimensions from the dataframe for one of
-        # the parameters
-        dims = set(self.dims) - set([self.out_col])
-        dim_values = {
-            dim: df[df[self.out_col] == self.outputs[0]]
-            .replace(self.coords)[dim]
-            .values
-            for dim in dims
-        }
-        X = self.parray(**dim_values, stdzd=False)
-
-        # List of parrays for each output
-        outputs = {
-            output: df[df[self.out_col] == output]["Value"].values
-            for output in self.outputs
-        }
-        y = self.parray(**outputs, stdzd=False)
-
-        return X, y
-
-    def get_shaped_data(self, metric="mean"):
-        """Formats input data and observations as plain numpy arrays
-
-        Parameters
-        ----------
-        metric : str, default 'mean'
-            Which summary statistic to return (must be a value in the `Metric` column)
-
-        Returns
-        -------
-        X : np.ndarray
-            A tall matrix of input coordinates with shape (n_obs, n_dims).
-        y : np.ndarray
-            A (1D) vector of observations
-
-        See Also
-        --------
-        :meth:`get_filtered_data`
-
-        """
-
-        self.X, self.y = self.get_structured_data(metric=metric)
-
-        # Convert ParameterArray into plain numpy tall array
-        if self.out_col in self.dims:
-            ordered_outputs = {
-                k: v
-                for k, v in sorted(
-                    self.coords[self.out_col].items(), key=lambda item: item[1]
-                )
-            }
-            y = np.hstack(
-                [self.y.z[output + "_z"].values() for output in ordered_outputs.keys()]
-            )
-            X = self.X[:, None]  # convert to column vector
-            X = parray.vstack(
-                [
-                    X.add_layers(**{self.out_col: coord})
-                    for coord in ordered_outputs.values()
-                ]
-            )
-            X = np.atleast_2d(
-                np.column_stack([X[dim].z.values().squeeze() for dim in self.dims])
-            )
-        else:
-            y = self.y.z.values().squeeze()
-            X = np.atleast_2d(
-                np.column_stack([self.X[dim].z.values().squeeze() for dim in self.dims])
-            )
-
-        return X, y
-
-    ################################################################################
-    # Prediction
-    ################################################################################
-
-    @abstractmethod
-    def predict(self, points_array, with_noise=True, **kwargs):
-        """Defined by subclass.
-
-        It is not recommended to call :meth:`predict` directly, since it requires a very specific formatting for inputs,
-        specifically a tall array of standardized coordinates in the same order as :attr:`dims`. Rather, one of the
-        convenience functions :meth:`predict_points` or :meth:`predict_grid` should be used, as these have a more
-        intuitive input structure and format the tidy appropriately prior to calling :meth:`predict`.
-
-        See Also
-        --------
-        :meth:`GP.predict` :meth:`GLM.predict`
-
-        Returns
-        -------
-        prediction_mean, prediction_var : list of np.ndarray
-            Mean and variance of predictions at each supplied points
-        """
-        pass
-
-    def _check_has_prediction(self):
-        """Does what it says on the tin"""
-        if self.predictions is None:
-            raise ValueError(
-                "No predictions found. Run self.predict_grid or related method first."
-            )
-
-    def _parse_prediction_output(self, output):
-        if self.out_col in self.categorical_dims:
-            # Multiple parameters are possible, determine which ones to predict
-            if output is None:
-                # predict all parameters in model
-                output = self.categorical_levels[self.out_col]
-            elif isinstance(output, list):
-                assert_is_subset(
-                    "Outputs", output, self.categorical_levels[self.out_col]
-                )
-            elif isinstance(output, str):
-                output = [output]
-                assert_is_subset(
-                    "Outputs", output, self.categorical_levels[self.out_col]
-                )
-            else:
-                raise ValueError('"output" must be list, string, or None')
-        else:
-            # If self.out_col is not in categorical_dims, it must be in filter_dims, and only one is possible
-            output = self.filter_dims[self.out_col]
-
-        return output
-
-    def _prepare_points_for_prediction(self, points: ParameterArray, output):
-
-        points = np.atleast_1d(points)
-        assert points.ndim == 1
-        assert set(self.dims) - set([self.out_col]) == set(
-            points.names
-        ), 'All model dimensions must be present in "points" parray.'
-
-        if self.out_col in self.categorical_dims:
-            # Multiple parameters are possible, determine which ones to predict
-
-            # Get model coordinates for each output to be predicted
-            param_coords = [self.categorical_coords[self.out_col][p] for p in output]
-
-            # Convert input points to tall array and tile once for each output, adding the respective coordinate
-            tall_points = parray.vstack(
-                [
-                    points.add_layers(**{self.out_col: coord})[:, None]
-                    for coord in param_coords
-                ]
-            )
-        else:
-            # If self.out_col is not in categorical_dims, it must be in filter_dims, and only one is possible Convert
-            # input points to tall array
-            param_coords = None
-            tall_points = points[:, None]
-
-        # Combine standardized coordinates into an ordinary tall numpy array for prediction
-        points_array = np.hstack([tall_points[dim].z.values() for dim in self.dims])
-
-        return points_array, tall_points, param_coords
-
-    def predict_points(self, points, output=None, with_noise=True, **kwargs):
-        """Make predictions at supplied points
-
-        Parameters
-        ----------
-        points : ParameterArray
-            1-D ParameterArray vector of coordinates for prediction, must have one layer per ``self.dims``
-        output : str or list of str, optional
-            Variable for which to make predictions
-        with_noise : bool, default True
-            Whether to incorporate aleatoric uncertainty into prediction error
-        **kwargs
-            Additional keyword arguments passed to subclass-specific :meth:`predict` method
-
-        Returns
-        -------
-        prediction : UncertainParameterArray
-            Predictions as a `uparray`
-        """
-
-        output = self._parse_prediction_output(output)
-        points_array, tall_points, param_coords = self._prepare_points_for_prediction(
-            points, output=output
-        )
-
-        # Prediction means and variance as a list of numpy vectors
-        pred_mean, pred_variance = self.predict(
-            points_array, with_noise=with_noise, **kwargs
-        )
-        self.predictions_X = points
-
-        # Store predictions in appropriate structured array format
-        if len(output) == 1:
-            # Predicting one output, return an UncertainParameterArray
-            self.predictions = self.uparray(
-                output[0], pred_mean, pred_variance, stdzd=True
-            )
-        else:
-            # Predicting multiple parameters, return an MVUncertainParameterArray First split prediction into
-            # UncertainParameterArrays
-            uparrays = []
-            for i, name in enumerate(output):
-                idx = (tall_points[self.out_col].values() == param_coords[i]).squeeze()
-                μ = pred_mean[idx]
-                σ2 = pred_variance[idx]
-                uparrays.append(self.uparray(name, μ, σ2, stdzd=True))
-
-            # Calculate the correlation matrix from the hyperparameters of the coregion kernel
-            W = self.MAP[f"W_{self.out_col}"][param_coords, :]
-            κ = self.MAP[f"κ_{self.out_col}"][param_coords]
-            B = W @ W.T + np.diag(κ)  # covariance matrix
-            D = np.atleast_2d(np.sqrt(np.diag(B)))  # standard deviations
-            cor = B / (D.T @ D)  # correlation matrix
-
-            # Store predictions as MVUncertainParameterArray
-            self.predictions = self.mvuparray(*uparrays, cor=cor)
-
-        return self.predictions
-
-    def prepare_grid(self, limits=None, at=None, resolution=100):
-        """Prepare unobserved input coordinates for specified continuous dimensions.
-
-        Parameters
-        ----------
-        limits : ParameterArray
-            List of min/max values as a single parray with one layer for each of a subset of `continuous_dims`.
-        at : ParameterArray
-            A single parray of length 1 with one layer for each remaining `continuous_dims` by name.
-        ticks : dict resolution : dict or int
-            Number of points along each dimension, either as a dictionary or one value applied to all dimensions
-
-        Returns
-        -------
-
-        """
-
-        # Remove any previous predictions to avoid confusion
-        self.predictions = None
-        self.predictions_X = None
-
-        #
-        # Check inputs for consistency and completeness
-        #
-        # TODO: refactor into _parse_grid_inputs method
-
-        # Ensure "at" is supplied correctly
-        if at is None:
-            at = self.parray(none=[])
-        elif not isinstance(at, ParameterArray):
-            raise TypeError('"at" must be a ParameterArray')
-        elif at.ndim != 0:
-            raise ValueError(
-                '"at" must be single point, potentially with multiple layers'
-            )
-
-        # Ensure a grid can be built
-        at_dims = set(at.names)
-        continuous_dims = set(self.continuous_dims)
-        limit_dims = continuous_dims - at_dims
-
-        # If there are no remaining dimensions
-        if limit_dims == set():
-            raise ValueError(
-                "At least one dimension must be non-degenerate to generate grid."
-            )
-
-        # If no limits are supplied
-        if limits is None:
-            # Fill limits with default values
-            limits = self.parray(
-                **{dim: [-2.5, +2.5] for dim in self.dims if dim in limit_dims},
-                stdzd=True,
-            )
-        else:
-            # Append default limits to `limits` for unspecified dimensions
-            if not isinstance(limits, ParameterArray):
-                raise TypeError('"limits" must be a ParameterArray')
-            remaining_dims = limit_dims - set(limits.names)
-            if remaining_dims:
-                dflt_limits = self.parray(
-                    **{dim: [-2.5, +2.5] for dim in remaining_dims}, stdzd=True
-                )
-                limits = limits.add_layers(**dflt_limits.as_dict())
-
-        # Ensure all dimensions are specified without conflicts
-        limit_dims = set(limits.names)
-
-        if limit_dims.intersection(at_dims):
-            raise ValueError(
-                'Dimensions specified via "limits" and in "at" must not overlap.'
-            )
-        elif not continuous_dims.issubset(at_dims.union(limit_dims) - set(["none"])):
-            raise ValueError(
-                'Not all continuous dimensions are specified by "limits" or "at".'
-            )
-
-        # Format "resolution" as dict if necessary
-        if isinstance(resolution, int):
-            resolution = {dim: resolution for dim in self.continuous_dims}
-        elif not isinstance(resolution, dict):
-            raise TypeError('"resolution" must be a dictionary or an integer')
-        else:
-            assert_is_subset(
-                "continuous dimensions", resolution.keys(), self.continuous_dims
-            )
-
-        #
-        # Build grids
-        #
-
-        # Store a dictionary with one 1-layer 1-D parray for the grid points along each dimension Note they may be
-        # different sizes
-        grid_vectors = {
-            dim: self.parray(
-                **{dim: np.linspace(*limits[dim].z.values(), resolution[dim])[:, None]},
-                stdzd=True,
-            )
-            for dim in limit_dims
-        }
-
-        # Create a single n-layer n-dimensional parray for all evaluation points
-        grids = np.meshgrid(
-            *[grid_vectors[dim] for dim in self.dims if dim in limit_dims],
-            indexing="ij",
-        )
-        # grids[0], grids[1] = grids[1], grids[0]
-        grid_parray = self.parray(**{array.names[0]: array.values() for array in grids})
-
-        # Add values specified in "at" to all locations in grid_parray
-        if at.names != ["none"]:
-            at_arrays = {
-                dim: np.full(grid_parray.shape, value)
-                for dim, value in at.as_dict().items()
-            }
-            grid_parray = grid_parray.add_layers(**at_arrays)
-
-        # Store dimensions along which grid was formed, ensuring the same order as self.dims
-        self.prediction_dims = [dim for dim in self.dims if dim in limit_dims]
-        self.grid_vectors = grid_vectors
-        self.grid_parray = grid_parray
-        self.grid_points = self.grid_parray.ravel()
-
-        return grid_parray
-
-    def marginal_grids(self, *dims):
-        """Get grids corresponding to only specified dimensions
-
-        Parameters
-        ----------
-        *dims : str
-            Named dimensions along which to extract marginal grid. Must be a subset of :attr:`prediction_dims`.
-
-        Returns
-        -------
-        *grids : ParameterArray
-            Grid for each named dimension specified, in the order supplied, each with `len(dims)` dimensions.
-        """
-        if self.grid_points is None:
-            raise ValueError("Grid must first be specified with `prepare_grid`")
-        assert_is_subset("GP dims", dims, self.prediction_dims)
-
-        ordered_dims = [dim for dim in self.dims if dim in dims]
-        grids = np.meshgrid(
-            *[self.grid_vectors[dim] for dim in ordered_dims], indexing="ij"
-        )
-        return [grids[ordered_dims.index(dim)] for dim in dims]
-
-    def predict_grid(
-        self, output=None, categorical_levels=None, with_noise=True, **kwargs
-    ):
-        """Make predictions and reshape into grid.
-
-        If the model has :attr:`categorical_dims`, a specific level for each dimension must be specified as key-value
-        pairs in `categorical_levels`.
-
-        Parameters
-        ----------
-        output : str or list of str, optional
-            Variable(s) for which to make predictions
-        categorical_levels : dict, optional
-            Level for each :attr:`categorical_dims` at which to make prediction
-        with_noise : bool, default True
-            Whether to incorporate aleatoric uncertainty into prediction error
-
-        Returns
-        -------
-        prediction : UncertainParameterArray
-            Predictions as a grid with len(:attr:`continuous_dims`) dimensions
-        """
-
-        if self.grid_points is None:
-            raise ValueError("Grid must first be specified with `prepare_grid`")
-
-        points = self.grid_points
-        if self.categorical_dims:
-            points = self.append_categorical_points(
-                points, categorical_levels=categorical_levels
-            )
-
-        self.predict_points(points, output=output, with_noise=with_noise, **kwargs)
-        self.predictions = self.predictions.reshape(self.grid_parray.shape)
-        self.predictions_X = self.predictions_X.reshape(self.grid_parray.shape)
-
-        return self.predictions
-
-    def append_categorical_points(self, continuous_parray, categorical_levels):
-        """Appends coordinates for the supplied categorical dim-level pairs to tall array of continuous coordinates.
-
-        Parameters
-        ----------
-        continuous_points : ParameterArray
-            Tall :class:`ParameterArray` of coordinates, one layer per continuous dimension
-        categorical_levels : dict
-            Single level for each :attr:`categorical_dims` at which to make prediction
-
-        Returns
-        -------
-        points : ParameterArray
-            Tall `ParameterArray` of coordinates, one layer per continuous and categorical dimension
-        """
-
-        if categorical_levels is not None:
-            if set(categorical_levels.keys()) != (
-                set(self.categorical_dims) - set([self.out_col])
-            ):
-                raise AttributeError(
-                    "Must specify level for every categorical dimension"
-                )
-
-            points = continuous_parray.fill_with(
-                **{
-                    dim: self.categorical_coords[dim][level]
-                    for dim, level in categorical_levels.items()
-                }
-            )
-        else:
-            points = continuous_parray
-        return points
-
-    ################################################################################
-    # Proposals
-    ################################################################################
-
-    def propose(self, target, acquisition="EI"):
-        """Bayesian Optimization with Expected Improvement acquisition function"""
-        if self.predictions is None:
-            raise ValueError("No predictions to make proposal from!")
-        assert_in(acquisition, ["EI", "PD"])
-        output = self.predictions.name
-
-        df = self.get_filtered_data(standardized=False)
-        df = df[df[self.out_col] == output]
-        observed = self.parray(**{output: df["Values"]}, stdzd=False)
-
-        target = self.parray(**{output: target}, stdzd=False)
-        best_yet = np.min(np.sqrt(np.mean(np.square(observed.z - target.z))))
-
-        if acquisition == "EI":
-            self.proposal_surface = self.predictions.z.EI(target.z, best_yet.z)
-        elif acquisition == "PD":
-            self.proposal_surface = self.predictions.z.nlpd(target.z)
-
-        self.proposal_idx = np.argmax(self.proposal_surface)
-        self.proposal = self.predictions_X.ravel()[self.proposal_idx]
-
-        return self.proposal
-
-    ################################################################################
-    # Evaluation
-    ################################################################################
-
-    def cross_validate(
-        self,
-        unit=None,
-        *,
-        n_train=None,
-        pct_train=None,
-        train_only=None,
-        warm_start=True,
-        seed=None,
-        errors="natural",
-        **MAP_kws,
-    ):
-        """Fits model on random subset of tidy and evaluates accuracy of predictions on remaining observations.
-
-        This method finds unique combinations of values in the columns specified by ``dims``, takes a random subset of
-        these for training, and evaluates the predictions made for the remaining tidy.
-
-        Notes
-        -----
-        :meth:`cross_validate` is *reproducibly random* by default. In order to evaluate different test/train subsets of
-        the same size, you will need to set the `seed` explicitly.
-
-        Specifying *unit* changes the interpretation of *n_train* and *pct_train*: rather than the number or fraction of
-        all individual observations to be included in the training set, these now represent the number of distinct
-        entities in the *unit* column from the wide-form dataset.
-
-        Criteria in *train_only* are enforced before grouping observations by *unit*. If *train_only* and *unit* are
-        both specified, but the *train_only* criteria encompass only some observations of a given entity in *unit*, this
-        could lead to expected behavior.
-
-        Similarly, if *warm_start* and *unit* are both specified, but a given entity appears in multiple categories from
-        any of the :attr:`categorical_dims`, this could lead to expected behavior. It is recommended to set *warm_start*
-        to `False` if this is the case.
-
-        Parameters
-        ----------
-        unit : list of str
-            Columns from which to take unique combinations as training and testing sets. This could be useful when the
-            data contains multiple (noisy) observations for each of several distinct entities.
-        n_train : int, optional
-            Number of training points to use. Exactly one of `n_train` and `pct_train` must be specified.
-        pct_train : float, optional
-            Percent of training points to use. Exactly one of `n_train` and `pct_train` must be specified.
-        train_only : dict, optional
-            Specifications for observations to be always included in the training set. This will select all rows of the
-            wide-form dataset which *exactly* match *all* criteria.
-        warm_start : bool, default True
-            Whether to include a minimum of one observation for each level in each `categorical_dim` in the training
-            set.
-        seed : int, optional
-            Random seed
-        errors : {'natural', 'standardized', 'transformed'}
-            "Space" in which to return prediction errors
-        **MAP_kws
-            Additional
-
-        Returns
-        -------
-        dict
-            Dictionary with nested dictionaries 'train' and 'test', both containing fields 'data', 'NLPDs', and
-            'errors'. These fields contain the relevant subset of observations as a DataSet, an array of the negative
-            log posterior densities of observations given the predictions, and an array of the natural-space difference
-            between observations and prediction means, respectively.
-        """
-
-        if not (n_train is None) ^ (pct_train is None):
-            raise ValueError(
-                'Exactly one of "n_train" and "pct_train" must be specified'
-            )
-
-        if unit is not None:
-            if not isinstance(unit, str):
-                raise TypeError('Keyword "unit" must be a single string.')
-
-        assert_in(
-            'Keyword "errors"', errors, ["natural", "standardized", "transformed"]
-        )
-
-        seed = self.seed if seed is None else seed
-        rg = np.random.default_rng(seed)
-
-        df = self.data.wide
-
-        n_entities = (
-            len(set(df.index)) if unit is None else len(set(df.set_index(unit).index))
-        )
-        n_train = (
-            n_train
-            if n_train is not None
-            else np.floor(n_entities * pct_train).astype(int)
-        )
-        if n_train <= 0:
-            raise ValueError("Size of training set must be strictly greater than zero.")
-        if n_train > n_entities:
-            raise ValueError(
-                "Size of training set must be not exceed number of observations or entities in dataset."
-            )
-
-        # Build up a list of dataframes that make up the training set
-        train_list = []
-
-        if train_only is not None:
-            # Move items that match `train_only` criteria to training set
-            train_only_criteria = [
-                df[dim] == level for dim, level in train_only.items()
-            ]
-            train_only_idxs = pd.concat(train_only_criteria, axis=1).all(axis=1).index
-            train_only_df = (
-                df.loc[train_only_idxs]
-                if unit is None
-                else df.loc[train_only_idxs].set_index(unit)
-            )
-            n_train -= len(set(train_only_df.index))
-            if n_train < 0:
-                raise ValueError(
-                    "Adding `train_only` observations exceeded specified size of training set"
-                )
-            train_list.append(train_only_df)
-            df = df.drop(index=train_only_idxs)
-
-        # Group data by columns specified as "unit"
-        if unit is not None:
-            df = df.set_index(unit)
-            remaining_entities = set(df.index)
-            if len(train_list) > 1:
-                # Ensure train_only didn't partially slice a unique entity
-                train_only_entities = set(train_list[-1].index)
-                if len(train_only_entities.intersection(remaining_entities)) > 0:
-                    raise ValueError(
-                        "Criteria in `train_only` partially sliced an entity specified by `unit`, which makes \
-                                      interpretation of `n_train` ambiguous."
-                    )
-
-        if n_train > len(df.index.unique()):
-            raise ValueError(
-                "Specified size of training set exceeds number of unique combinations found in `dims`"
-            )
-
-        if warm_start:
-            # Add one random item from each categorical level to the training set
-
-            if len(self.categorical_dims) > 0:
-                # Filter out any observations not in the specified categorical levels
-                level_combinations = list(product(*self.categorical_levels.values()))
-                cat_grps = (
-                    df.groupby(self.categorical_dims)
-                    .filter(lambda grp: grp.name not in level_combinations)
-                    .groupby(self.categorical_dims)
-                )
-
-                if cat_grps.ngroups == 0:
-                    raise ValueError(
-                        "None of the combinations of categorical levels were found in data. \
-                            \nCombinations:\n{level_combinations}"
-                    )
-
-                # Randomly select one item from each group
-                warm_idxs = cat_grps.sample(1, random_state=seed).index
-                if len(set(warm_idxs)) != len(warm_idxs):
-                    warnings.warn(
-                        "Duplicate entities specified by `unit` were selected during `warm_start`. \
-                            This may lead to unexpected behavior."
-                    )
-                n_train -= len(set(warm_idxs))
-                if n_train < 0:
-                    raise ValueError(
-                        "Adding `warm_start` observations exceeded specified size of training set"
-                    )
-                train_list.append(df.loc[warm_idxs])
-                df = df.drop(index=warm_idxs)
-
-        # Move a random subset of the remaining items to the training set
-        train_idxs = rg.choice(df.index.unique(), n_train, replace=False)
-        for_train = df.loc[train_idxs]
-        train_list.append(for_train)
-        train_df = pd.concat(train_list).reset_index()
-        test_df = df.drop(train_idxs).reset_index()
-
-        categorical_dims = [dim for dim in self.categorical_dims if dim != self.out_col]
-
-<<<<<<< HEAD
-        specifications = dict(
-            outputs=self.outputs,
-            linear_dims=self.linear_dims,
-            continuous_dims=self.continuous_dims,
-            continuous_levels=self.continuous_levels,
-            continuous_coords=self.continuous_coords,
-            categorical_dims=categorical_dims,
-            categorical_levels=self.categorical_levels,
-            additive=self.additive,
-        )
-
-        train_specs = {
-            **specifications,
-            **{
-                "continuous_levels": {
-                    dim: [lvl for lvl in lvls if lvl in train_df[dim].values]
-                    for dim, lvls in self.continuous_levels.items()
-                },
-                "categorical_levels": {
-                    dim: [lvl for lvl in lvls if lvl in train_df[dim].values]
-                    for dim, lvls in self.categorical_levels.items()
-                },
-                "continuous_coords": {
-                    dim: {
-                        lvl: coord
-                        for lvl, coord in coords.items()
-                        if lvl in train_df[dim].values
-                    }
-                    for dim, coords in self.continuous_coords.items()
-                },
-            },
-        }  # Fix once Python >= 3.9
-
-        test_specs = {
-            **specifications,
-            **{
-                "continuous_levels": {
-                    dim: [lvl for lvl in lvls if lvl in test_df[dim].values]
-                    for dim, lvls in self.continuous_levels.items()
-                },
-                "categorical_levels": {
-                    dim: [lvl for lvl in lvls if lvl in test_df[dim].values]
-                    for dim, lvls in self.categorical_levels.items()
-                },
-                "continuous_coords": {
-                    dim: {
-                        lvl: coord
-                        for lvl, coord in coords.items()
-                        if lvl in test_df[dim].values
-                    }
-                    for dim, coords in self.continuous_coords.items()
-                },
-            },
-        }  # Fix once Python >= 3.9
-
-        dataset_specs = dict(
-            outputs=self.data.outputs,
-            names_column=self.data.names_column,
-            values_column=self.data.values_column,
-            log_vars=self.data.log_vars,
-            logit_vars=self.data.logit_vars,
-            stdzr=self.data.stdzr,
-        )
-=======
-        specifications = dict(outputs=self.outputs, linear_dims=self.linear_dims, continuous_dims=self.continuous_dims,
-                              continuous_levels=self.continuous_levels, continuous_coords=self.continuous_coords,
-                              categorical_dims=categorical_dims, categorical_levels=self.categorical_levels,
-                              additive=self.additive)
-
-        train_specs = {**specifications, ** {
-            'continuous_levels': {dim: [lvl for lvl in lvls if lvl in train_df[dim].values]
-                                  for dim, lvls in self.continuous_levels.items()},
-            'categorical_levels': {dim: [lvl for lvl in lvls if lvl in train_df[dim].values]
-                                   for dim, lvls in self.categorical_levels.items()},
-            'continuous_coords': {dim: {lvl: coord for lvl, coord in coords.items() if lvl in train_df[dim].values}
-                                  for dim, coords in self.continuous_coords.items()}
-        }}  # Fix once Python >= 3.9
-
-        test_specs = {**specifications, ** {
-            'continuous_levels': {dim: [lvl for lvl in lvls if lvl in test_df[dim].values]
-                                  for dim, lvls in self.continuous_levels.items()},
-            'categorical_levels': {dim: [lvl for lvl in lvls if lvl in test_df[dim].values]
-                                   for dim, lvls in self.categorical_levels.items()},
-            'continuous_coords': {dim: {lvl: coord for lvl, coord in coords.items() if lvl in test_df[dim].values}
-                                  for dim, coords in self.continuous_coords.items()}
-        }}  # Fix once Python >= 3.9
-
-        dataset_specs = dict(outputs=self.data.outputs,
-                             names_column=self.data.names_column,
-                             values_column=self.data.values_column,
-                             log_vars=self.data.log_vars,
-                             logit_vars=self.data.logit_vars,
-                             stdzr=self.data.stdzr)
->>>>>>> f429c4c9
-
-        train_ds = DataSet(train_df, **dataset_specs)
-        test_ds = DataSet(test_df, **dataset_specs)
-
-        # Build and fit a new object of the current class (GP, GLM, etc) with the training set
-        train_obj = self.__class__(train_ds, outputs=self.outputs, seed=seed)
-        train_obj.specify_model(**train_specs)
-        train_obj.filter_dims = self.filter_dims
-        train_obj.build_model(**self.model_specs)
-        train_obj.find_MAP(
-            **MAP_kws
-        )  # TODO: make more general to allow alternative inference approaches
-
-        # Get in-sample prediction metrics
-        train_X, train_y = train_obj.get_structured_data()
-        train_predictions = train_obj.predict_points(train_X)
-        train_nlpd = train_predictions.nlpd(train_y.values())
-        train_error = {
-            "natural": train_y.values() - train_predictions.μ,
-            "transformed": train_y.t.values() - train_predictions.t.μ,
-            "standardized": train_y.z.values() - train_predictions.z.μ,
-        }[errors]
-
-        if len(test_df.index.unique()) > 0:
-            # If there's anything left for a testing set, build and fit a new object with the testing set
-            test_obj = self.__class__(test_ds, outputs=self.outputs, seed=seed)
-
-            # TODO: figure out why this was necessary and get rid of it
-            categorical_dims = [
-                dim for dim in self.categorical_dims if dim != self.out_col
-            ]
-            test_specs["categorical_dims"] = categorical_dims
-            train_specs["categorical_dims"] = categorical_dims
-            test_obj.specify_model(**test_specs)
-            test_obj.filter_dims = self.filter_dims
-
-            # Get out-of-sample prediction metrics
-            test_X, test_y = test_obj.get_structured_data()
-            test_predictions = train_obj.predict_points(test_X)
-            test_nlpd = test_predictions.nlpd(test_y.values())
-            test_error = {
-                "natural": test_y.values() - test_predictions.μ,
-                "transformed": test_y.t.values() - test_predictions.t.μ,
-                "standardized": test_y.z.values() - test_predictions.z.μ,
-            }[errors]
-        else:
-            test_nlpd = np.nan
-            test_error = np.nan
-
-        result = {
-            "train": {"data": train_ds, "NLPDs": train_nlpd, "errors": train_error},
-            "test": {"data": test_ds, "NLPDs": test_nlpd, "errors": test_error},
-        }
-
-        return result
-
-    ################################################################################
-    # Plotting
-    ################################################################################
-
-    def get_conditional_prediction(self, **dim_values):
-        """The conditional prediction at the given values of the specified dimensions over the remaining dimension(s).
-
-        Conditioning the prediction on specific values of `m` dimensions can be thought of as taking a "slice" along the
-        remaining `n` dimensions.
-
-        Performs `(m+n)`-dimensional interpolation over the entire prediction grid for each of the mean and variance
-        separately, then returns the interpolation evaluated at the specified values for the provided dimensions and the
-        original values for the remaining dimensions.
-
-        Parameters
-        ----------
-        dim_values
-            Keyword arguments specifying value for each dimension at which to return the conditional prediction of the
-            remaining dimensions.
-
-        Returns
-        -------
-        conditional_grid: ParameterArray
-            `n`-dimensional grid with `n` parameters (layers) at which the conditional prediction is evaluated
-        conditional_prediction: UncertainParameterArray
-            `n`-dimensional grid of predictions conditional on the given values of the `m` specified dimensions
-        """
-
-        self._check_has_prediction()
-        all_dims = self.prediction_dims
-
-        # All points along every axis (parrays) Note that these may not all be the same length
-        all_margins = {
-            dim: vec.squeeze()
-            for dim, vec in self.grid_vectors.items()
-            if dim in self.prediction_dims
-        }
-
-        # The dimensions to be "kept" are the ones not listed in kwargs
-        keep = set(all_dims) - set(dim_values.keys())
-        kept_margins = [all_margins[dim] for dim in self.prediction_dims if dim in keep]
-
-        # parray grid of original points along all "kept" dimensions
-        conditional_grid = self.parray(
-            **{
-                array.names[0]: array.values()
-                for array in np.meshgrid(*kept_margins, indexing="ij")
-            }
-        )
-        # Add specified value for each remaining dimension at all points, then unravel
-        xi_parray = conditional_grid.add_layers(
-            **{
-                dim: np.full(conditional_grid.shape, value)
-                for dim, value in dim_values.items()
-            }
-        ).ravel()
-
-        # Stack standardized points into (ordinary) tall array, ensuring dimensions are in the right order for the model
-        xi_pts = np.column_stack(
-            [xi_parray[dim].z.values() for dim in self.dims if dim in xi_parray.names]
-        )
-
-        # Interpolate the mean and variance of the predictions Swapping the first two axes is necessary because grids
-        # were generated using meshgrid's "ij" indexing but interpn expects "xy" indexing μ_arr =
-        # np.swapaxes(self.predictions.μ, 0, 1)
-        μ_arr = self.predictions.μ
-        μi = interpn(
-            [
-                all_margins[dim].z.values()
-                for dim in self.dims
-                if dim in self.prediction_dims
-            ],
-            μ_arr,
-            xi_pts,
-        )
-        # σ2_arr = np.swapaxes(self.predictions.σ2, 0, 1)
-        σ2_arr = self.predictions.σ2
-        σ2i = interpn(
-            [
-                all_margins[dim].z.values()
-                for dim in self.dims
-                if dim in self.prediction_dims
-            ],
-            σ2_arr,
-            xi_pts,
-        )
-
-        conditional_prediction = self.uparray(
-            self.predictions.name, μ=μi, σ2=σ2i
-        ).reshape(*conditional_grid.shape)
-
-        return conditional_grid.squeeze(), conditional_prediction.squeeze()
+import warnings
+from abc import ABC, abstractmethod
+from itertools import product
+
+import numpy as np
+import pandas as pd
+from scipy.interpolate import interpn
+
+from gumbi.aggregation import DataSet
+from gumbi.arrays import MVUncertainParameterArray as mvuparray
+from gumbi.arrays import ParameterArray as parray
+from gumbi.arrays import UncertainParameterArray as uparray
+from gumbi.arrays import *
+from gumbi.utils.misc import assert_in, assert_is_subset
+
+# from gumbi.utils.gp_utils import get_ℓ_prior
+
+__all__ = ["Regressor"]
+
+
+class Regressor(ABC):
+    r"""Surface learning and prediction.
+
+    A Regressor is built from a dataframe in the form of a :class:`DataSet` object. This is stored as :attr:`tidy`. The
+    model inputs are constructed by filtering this dataframe, extracting column values, and converting these to
+    numerical input coordinates. Each subclass defines at least `build_model`, `fit`, and `predict_points` methods in
+    addition to subclass-specific methods.
+
+    Dimensions fall into several categories:
+
+    * Filter dimensions, those with only one level, are used to subset the dataframe but are not included as explicit
+      inputs to the model. These are not specified explicitly, but rather any continuous or categorical dimension with
+      only one level is treated as a filter dimension.
+    * Continuous dimensions are treated as explicit coordinates and given a Radial Basis Function kernel
+
+      * Linear dimensions (which must be a subset of `continuous_dims`) have an additional linear kernel.
+
+    * Coregion dimensions imply a distinct but correlated output for each level
+
+      * If more than one output is specified, ``self.out_col`` is treated as a categorical dim.
+
+    Parameters
+    ----------
+    dataset : DataSet
+        Data for fitting.
+    outputs : str or list of str, default None
+        Name(s) of output(s) to learn. If ``None``, uses all values from ``outputs`` attribute of *dataset*.
+    seed : int
+        Random seed
+
+    Attributes
+    ----------
+    data : DataSet
+        Data for fitting.
+    outputs : list of str, optional
+        Name(s) of output(s) to learn.
+    seed : int
+        Random seed
+    continuous_dims : list of str
+        Columns of dataframe used as continuous dimensions
+    linear_dims : list of str
+        Subset of continuous dimensions to apply an additional linear kernel.
+    continuous_levels : dict
+        Values considered within each continuous column as ``{dim: [level1, level2]}``
+    continuous_coords : dict
+        Numerical coordinates of each continuous level within each continuous dimension as ``{dim: {level: coord}}``
+    categorical_dims : list of str
+        Columns of dataframe used as categorical dimensions
+    categorical_levels : dict
+        Values considered within each categorical column as ``{dim: [level1, level2]}``
+    categorical_coords : dict
+        Numerical coordinates of each categorical level within each categorical dimension as ``{dim: {level: coord}}``
+    additive : bool
+        Whether to treat categorical dimensions as additive or joint
+    filter_dims : dict
+        Dictionary of column-value pairs used to filter dataset before fitting
+    X : array
+        A 2D tall array of input coordinates.
+    y : array
+        A 1D vector of observations
+    """
+
+    def __init__(self, dataset: DataSet, outputs=None, seed=2021):
+        if not isinstance(dataset, DataSet):
+            raise TypeError("Learner instance must be initialized with a DataSet object")
+
+        self.data = dataset
+        self.stdzr = dataset.stdzr
+        outputs = outputs if outputs is not None else dataset.outputs
+        self.outputs = outputs if isinstance(outputs, list) else [outputs]
+        self.out_col = dataset.names_column
+        self.seed = seed
+
+        self.continuous_dims = []
+        self.linear_dims = []
+        self.continuous_levels = {}
+        self.continuous_coords = {}
+        self.categorical_dims = []
+        self.categorical_levels = {}
+        self.categorical_coords = {}
+        self.additive = False
+        self.model_specs = {}
+
+        self.X = None
+        self.y = None
+
+        self.grid_vectors = None
+        self.grid_parray = None
+        self.grid_points = None
+        self.ticks = None
+
+        self.predictions = None
+
+    ################################################################################
+    # Model building and fitting
+    ################################################################################
+
+    @abstractmethod
+    def fit(self, *args, **kwargs):
+        """Defined by subclass
+
+        See Also
+        --------
+        :meth:`GP.fit` :meth:`GLM.fit`
+        """
+        pass
+
+    @abstractmethod
+    def build_model(self, *args, **kwargs):
+        """Defined by subclass
+
+        See Also
+        --------
+        :meth:`GP.build_model` :meth:`GLM.build_model`
+        """
+        pass
+
+    ################################################################################
+    # Properties and convenience methods
+    ################################################################################
+
+    def parray(self, **kwargs) -> parray:
+        """Creates a parray with the current instance's stdzr attached"""
+        return parray(stdzr=self.stdzr, **kwargs)
+
+    def uparray(self, name: str, μ: np.ndarray, σ2: np.ndarray, **kwargs) -> uparray:
+        """Creates a uparray with the current instance's stdzr attached"""
+        return uparray(name, μ, σ2, stdzr=self.stdzr, **kwargs)
+
+    def mvuparray(self, *uparrays, cor, **kwargs) -> mvuparray:
+        """Creates a uparray with the current instance's stdzr attached"""
+        return mvuparray(*uparrays, cor=cor, stdzr=self.stdzr, **kwargs)
+
+    @property
+    def dims(self) -> list:
+        """List of all dimensions under consideration"""
+        return self.continuous_dims + self.categorical_dims
+
+    @property
+    def levels(self) -> dict:
+        """Dictionary of values considered within each dimension as ``{dim: [level1, level2]}``"""
+        return {
+            **self.continuous_levels,
+            **self.categorical_levels,
+        }  # Fix once Python >= 3.9
+
+    @property
+    def coords(self) -> dict:
+        """Dictionary of numerical coordinates of each level within each dimension as ``{dim: {level: coord}}``"""
+        return {
+            **self.continuous_coords,
+            **self.categorical_coords,
+        }  # Fix once Python >= 3.9
+
+    ################################################################################
+    # Preprocessing
+    ################################################################################
+
+    def specify_model(
+        self,
+        outputs=None,
+        linear_dims=None,
+        continuous_dims=None,
+        continuous_levels=None,
+        continuous_coords=None,
+        categorical_dims=None,
+        categorical_levels=None,
+        additive=False,
+    ):
+        """Checks for consistency among dimensions and levels and formats appropriately.
+
+        Parameters
+        ----------
+        outputs : str or list of str, default None
+            Name(s) of output(s) to learn. If ``None``, :attr:`outputs` is used.
+        linear_dims : str or list of str, optional
+            Subset of continuous dimensions to apply an additional linear kernel. If ``None``, defaults to
+            ``['Y','X']``.
+        continuous_dims : str or list of str, optional
+            Columns of dataframe used as continuous dimensions
+        continuous_levels : str, list, or dict, optional
+            Values considered within each continuous column as ``{dim: [level1, level2]}``
+        continuous_coords : list or dict, optional
+            Numerical coordinates of each continuous level within each continuous dimension as ``{dim: {level: coord}}``
+        categorical_dims : str or list of str, optional
+            Columns of dataframe used as categorical dimensions
+        categorical_levels : str, list, or dict, optional
+            Values considered within each categorical column as ``{dim: [level1, level2]}``
+        additive : bool, default False
+            Whether to treat categorical_dims as additive or joint (default)
+
+        Returns
+        -------
+        self : :class:`GP`
+        """
+
+        # Ensure output is valid and format as list
+        outputs = outputs if outputs is not None else self.outputs
+        assert_is_subset(self.out_col, outputs, self.data.outputs)
+        self.outputs = outputs if isinstance(outputs, list) else [outputs]
+
+        # Ensure dimensions are valid and format as list
+        self.continuous_dims = self._parse_dimensions(continuous_dims)
+        self.linear_dims = self._parse_dimensions(linear_dims)
+        self.categorical_dims = self._parse_dimensions(categorical_dims)
+        if set(self.categorical_dims) & set(self.continuous_dims) != set():
+            raise ValueError("Overlapping items in categorical_dims and continuous_dims")
+
+        # Ensure levels are valid and format as dict
+        self.continuous_levels = self._parse_levels(self.continuous_dims, continuous_levels)
+        self.categorical_levels = self._parse_levels(self.categorical_dims, categorical_levels)
+
+        # Add self.out_col to the end of the categorical list
+        self.categorical_dims += [self.out_col]
+        self.categorical_levels[self.out_col] = self.outputs
+
+        # Move dims with only one level to separate list
+        self.filter_dims = {}
+        for dim in self.dims:
+            levels = self.levels[dim]
+            if len(levels) == 1:
+                self.filter_dims[dim] = levels
+                self.continuous_dims = [d for d in self.continuous_dims if d != dim]
+                self.categorical_dims = [d for d in self.categorical_dims if d != dim]
+                self.continuous_levels = {d: l for d, l in self.continuous_levels.items() if d != dim}
+                self.categorical_levels = {d: l for d, l in self.categorical_levels.items() if d != dim}
+
+        # Ensure coordinates are valid and format as dict-of-dicts
+        self.continuous_coords = self._parse_coordinates(
+            self.continuous_dims, self.continuous_levels, continuous_coords
+        )
+        self.categorical_coords = self._parse_coordinates(self.categorical_dims, self.categorical_levels, None)
+
+        # Add 'X' and 'Y' to the beginning of the continuous list if 'Y' not in self.continuous_dims:
+        # self.continuous_dims = ['Y'] + self.continuous_dims if 'X' not in self.continuous_dims: self.continuous_dims =
+        #     ['X'] + self.continuous_dims
+
+        # self.continuous_levels | {dim: self.tidy.tidy[dim].unique() for dim in ['X', 'Y']} | self.continuous_levels}
+        # self.continuous_coords | {dim: {level: level for level in self.continuous_levels[dim]} for dim in ['X', 'Y']}
+        # | self.continuous_coords}
+        assert_is_subset("continuous dimensions", self.linear_dims, self.continuous_dims)
+        self.additive = additive
+        return self
+
+    def _parse_dimensions(self, dims: None or str or list) -> list:
+        """Ensure dimensions are possible and formatted as list"""
+        if dims is not None:
+            assert self.out_col not in dims
+            dims = dims if isinstance(dims, list) else [dims]
+            assert_is_subset("columns", dims, self.data.tidy.columns)
+        else:
+            dims = []
+        return dims
+
+    def _parse_levels(self, dims: list, levels: None or str or list or dict) -> dict:
+        """Perform consistency checks between dimensions and levels and format `levels` as dict"""
+        if len(dims) != 0:
+            if levels is None:
+                # Use all levels of all dims
+                levels = {dim: list(self.data.tidy[dim].unique()) for dim in dims}
+            elif any(isinstance(levels, typ) for typ in [str, list]):
+                # If only a single dim is supplied, convert levels to dictionary
+                assert len(dims) == 1, "Non-dict argument for `levels` only allowed if `len(dims)==1`"
+                levels = levels if isinstance(levels, list) else [levels]
+                levels = {dims[0]: levels}
+            elif isinstance(levels, dict):
+                # Ensure levels are specified as lists
+                for d, v in levels.items():
+                    if not isinstance(v, list):
+                        levels[d] = [v]
+                # Ensure each dimension specified by levels is valid
+                bad = [dim for dim in levels.keys() if dim not in dims]
+                if bad:
+                    raise KeyError(f"Dimensions {bad} specified in *levels not found in *dims")
+                # Ensure each level is valid
+                bad = {k: v for k, vs in levels.items() for v in vs if v not in self.data.tidy[k].unique()}
+                if bad:
+                    raise ValueError(f"Values specified in *levels not found in tidy: {bad}")
+                # Use all levels of remaining dims
+                levels.update(
+                    {dim: list(self.data.tidy[dim].unique()) for dim in dims if dim not in levels.keys()}
+                )  # Fix once Python >= 3.9
+            else:
+                raise TypeError("`levels` must be of type str, list, or dict")
+
+            for dim in dims:
+                assert_is_subset(f"data[{dim}]", levels[dim], self.data.tidy[dim])
+        else:
+            levels = {}
+        return levels
+
+    def _parse_coordinates(self, dims: list, levels: dict, coords: None or list or dict) -> dict:
+        """Check for consistency between supplied dims/levels/coords or generate coords automatically"""
+        if coords is not None:
+            if isinstance(coords, dict):
+                # Ensure all dim-level pairs in ``levels`` and ``coords`` match exactly
+                level_tuples = [(dim, level) for dim, levels_list in levels.items() for level in levels_list]
+                coord_tuples = [(dim, level) for dim, coord_dict in coords.items() for level in coord_dict.keys()]
+                assert_is_subset("coordinates", coord_tuples, level_tuples)
+                assert_is_subset("coordinates", level_tuples, coord_tuples)
+            elif isinstance(coords, list):
+                assert (
+                    len(levels.keys()) == 1
+                ), "Non-dict argument for `continuous_coords` only allowed if `len(continuous_dims)==1`"
+                dim = dims[0]
+                assert len(coords) == len(levels[dim])
+                coords = {dim: {level: coord for level, coord in zip(levels[dim], coords)}}
+            else:
+                raise TypeError("Coordinates must be of type list or dict")
+            if not all(
+                isinstance(coord, (int, float)) for coord_dict in coords.values() for coord in coord_dict.values()
+            ):
+                raise TypeError("Coordinates must be numeric")
+        elif dims is not None and levels is not None:
+            coords = {dim: self._make_coordinates(dim, levels_list) for dim, levels_list in levels.items()}
+        else:
+            coords = {}
+        return coords
+
+    def _make_coordinates(self, dim: str, levels_list: list) -> dict:
+        """Generate numerical coordinates for each level in each dim under consideration"""
+
+        df = self.data.tidy
+        col = df[df[dim].isin(levels_list)][dim]
+
+        if col.dtype in [np.float32, np.float64, np.int32, np.int64]:
+            coords = {level: level for level in levels_list}
+        else:
+            coords = {level: col.astype("category").cat.categories.to_list().index(level) for level in levels_list}
+
+        return coords
+
+    def get_filtered_data(self, standardized=False, metric="mean"):
+        """The portion of the dataset under consideration
+
+        A filter is built by comparing the values in the unstandardized dataframe with those in :attr:`filter_dims`,
+        :attr:`categorical_levels`, and :attr:`continuous_levels`, then the filter is applied to the standardized or
+        unstandardized dataframe as indicated by the `standardized` input argument.
+
+        Parameters
+        ----------
+        standardized : bool, default True
+            Whether to return a subset of the raw tidy or the centered and scaled tidy
+        metric : str, default 'mean'
+            Which summary statistic to return (must be a value in the `Metric` column)
+
+        Returns
+        -------
+        tidy : pd.DataFrame
+        """
+
+        df = self.data.tidy
+
+        allowed = df.isin(self.filter_dims)[self.filter_dims.keys()].all(axis=1)
+        if "Metric" in df.columns:
+            assert_in("Metric", metric, self.data.tidy["Metric"].unique())
+            allowed &= df["Metric"] == metric
+        for dim, levels in self.levels.items():
+            allowed &= df[dim].isin(levels)
+
+        return df[allowed] if not standardized else self.data.tidy.z[allowed]
+
+    def get_structured_data(self, metric="mean"):
+        """Formats input data and observations as parrays
+
+        Parameters
+        ----------
+        metric : str, default 'mean'
+            Which summary statistic to return (must be a value in the `Metric` column)
+
+        Returns
+        -------
+        X : parray
+            A multilayered column vector of input coordinates.
+        y : parray
+            A multilayered (1D) vector of observations
+
+        See Also
+        --------
+        :meth:`get_filtered_data`
+
+        """
+
+        df = self.get_filtered_data(standardized=False, metric=metric)
+
+        # Ensure same number of observations for every output (only possible if something broke)
+        assert len(set(sum(df[self.out_col] == output) for output in self.outputs)) == 1
+
+        # Assuming all parameters observed at the same points Extract the model dimensions from the dataframe for one of
+        # the parameters
+        dims = set(self.dims) - set([self.out_col])
+        dim_values = {dim: df[df[self.out_col] == self.outputs[0]].replace(self.coords)[dim].values for dim in dims}
+        X = self.parray(**dim_values, stdzd=False)
+
+        # List of parrays for each output
+        outputs = {output: df[df[self.out_col] == output]["Value"].values for output in self.outputs}
+        y = self.parray(**outputs, stdzd=False)
+
+        return X, y
+
+    def get_shaped_data(self, metric="mean"):
+        """Formats input data and observations as plain numpy arrays
+
+        Parameters
+        ----------
+        metric : str, default 'mean'
+            Which summary statistic to return (must be a value in the `Metric` column)
+
+        Returns
+        -------
+        X : np.ndarray
+            A tall matrix of input coordinates with shape (n_obs, n_dims).
+        y : np.ndarray
+            A (1D) vector of observations
+
+        See Also
+        --------
+        :meth:`get_filtered_data`
+
+        """
+
+        self.X, self.y = self.get_structured_data(metric=metric)
+
+        # Convert ParameterArray into plain numpy tall array
+        if self.out_col in self.dims:
+            ordered_outputs = {k: v for k, v in sorted(self.coords[self.out_col].items(), key=lambda item: item[1])}
+            y = np.hstack([self.y.z[output + "_z"].values() for output in ordered_outputs.keys()])
+            X = self.X[:, None]  # convert to column vector
+            X = parray.vstack([X.add_layers(**{self.out_col: coord}) for coord in ordered_outputs.values()])
+            X = np.atleast_2d(np.column_stack([X[dim].z.values().squeeze() for dim in self.dims]))
+        else:
+            y = self.y.z.values().squeeze()
+            X = np.atleast_2d(np.column_stack([self.X[dim].z.values().squeeze() for dim in self.dims]))
+
+        return X, y
+
+    ################################################################################
+    # Prediction
+    ################################################################################
+
+    @abstractmethod
+    def predict(self, points_array, with_noise=True, **kwargs):
+        """Defined by subclass.
+
+        It is not recommended to call :meth:`predict` directly, since it requires a very specific formatting for inputs,
+        specifically a tall array of standardized coordinates in the same order as :attr:`dims`. Rather, one of the
+        convenience functions :meth:`predict_points` or :meth:`predict_grid` should be used, as these have a more
+        intuitive input structure and format the tidy appropriately prior to calling :meth:`predict`.
+
+        See Also
+        --------
+        :meth:`GP.predict` :meth:`GLM.predict`
+
+        Returns
+        -------
+        prediction_mean, prediction_var : list of np.ndarray
+            Mean and variance of predictions at each supplied points
+        """
+        pass
+
+    def _check_has_prediction(self):
+        """Does what it says on the tin"""
+        if self.predictions is None:
+            raise ValueError("No predictions found. Run self.predict_grid or related method first.")
+
+    def _parse_prediction_output(self, output):
+        if self.out_col in self.categorical_dims:
+            # Multiple parameters are possible, determine which ones to predict
+            if output is None:
+                # predict all parameters in model
+                output = self.categorical_levels[self.out_col]
+            elif isinstance(output, list):
+                assert_is_subset("Outputs", output, self.categorical_levels[self.out_col])
+            elif isinstance(output, str):
+                output = [output]
+                assert_is_subset("Outputs", output, self.categorical_levels[self.out_col])
+            else:
+                raise ValueError('"output" must be list, string, or None')
+        else:
+            # If self.out_col is not in categorical_dims, it must be in filter_dims, and only one is possible
+            output = self.filter_dims[self.out_col]
+
+        return output
+
+    def _prepare_points_for_prediction(self, points: ParameterArray, output):
+
+        points = np.atleast_1d(points)
+        assert points.ndim == 1
+        assert set(self.dims) - set([self.out_col]) == set(
+            points.names
+        ), 'All model dimensions must be present in "points" parray.'
+
+        if self.out_col in self.categorical_dims:
+            # Multiple parameters are possible, determine which ones to predict
+
+            # Get model coordinates for each output to be predicted
+            param_coords = [self.categorical_coords[self.out_col][p] for p in output]
+
+            # Convert input points to tall array and tile once for each output, adding the respective coordinate
+            tall_points = parray.vstack([points.add_layers(**{self.out_col: coord})[:, None] for coord in param_coords])
+        else:
+            # If self.out_col is not in categorical_dims, it must be in filter_dims, and only one is possible Convert
+            # input points to tall array
+            param_coords = None
+            tall_points = points[:, None]
+
+        # Combine standardized coordinates into an ordinary tall numpy array for prediction
+        points_array = np.hstack([tall_points[dim].z.values() for dim in self.dims])
+
+        return points_array, tall_points, param_coords
+
+    def predict_points(self, points, output=None, with_noise=True, **kwargs):
+        """Make predictions at supplied points
+
+        Parameters
+        ----------
+        points : ParameterArray
+            1-D ParameterArray vector of coordinates for prediction, must have one layer per ``self.dims``
+        output : str or list of str, optional
+            Variable for which to make predictions
+        with_noise : bool, default True
+            Whether to incorporate aleatoric uncertainty into prediction error
+        **kwargs
+            Additional keyword arguments passed to subclass-specific :meth:`predict` method
+
+        Returns
+        -------
+        prediction : UncertainParameterArray
+            Predictions as a `uparray`
+        """
+
+        output = self._parse_prediction_output(output)
+        points_array, tall_points, param_coords = self._prepare_points_for_prediction(points, output=output)
+
+        # Prediction means and variance as a list of numpy vectors
+        pred_mean, pred_variance = self.predict(points_array, with_noise=with_noise, **kwargs)
+        self.predictions_X = points
+
+        # Store predictions in appropriate structured array format
+        if len(output) == 1:
+            # Predicting one output, return an UncertainParameterArray
+            self.predictions = self.uparray(output[0], pred_mean, pred_variance, stdzd=True)
+        else:
+            # Predicting multiple parameters, return an MVUncertainParameterArray First split prediction into
+            # UncertainParameterArrays
+            uparrays = []
+            for i, name in enumerate(output):
+                idx = (tall_points[self.out_col].values() == param_coords[i]).squeeze()
+                μ = pred_mean[idx]
+                σ2 = pred_variance[idx]
+                uparrays.append(self.uparray(name, μ, σ2, stdzd=True))
+
+            # Calculate the correlation matrix from the hyperparameters of the coregion kernel
+            W = self.MAP[f"W_{self.out_col}"][param_coords, :]
+            κ = self.MAP[f"κ_{self.out_col}"][param_coords]
+            B = W @ W.T + np.diag(κ)  # covariance matrix
+            D = np.atleast_2d(np.sqrt(np.diag(B)))  # standard deviations
+            cor = B / (D.T @ D)  # correlation matrix
+
+            # Store predictions as MVUncertainParameterArray
+            self.predictions = self.mvuparray(*uparrays, cor=cor)
+
+        return self.predictions
+
+    def prepare_grid(self, limits=None, at=None, resolution=100):
+        """Prepare unobserved input coordinates for specified continuous dimensions.
+
+        Parameters
+        ----------
+        limits : ParameterArray
+            List of min/max values as a single parray with one layer for each of a subset of `continuous_dims`.
+        at : ParameterArray
+            A single parray of length 1 with one layer for each remaining `continuous_dims` by name.
+        ticks : dict resolution : dict or int
+            Number of points along each dimension, either as a dictionary or one value applied to all dimensions
+
+        Returns
+        -------
+
+        """
+
+        # Remove any previous predictions to avoid confusion
+        self.predictions = None
+        self.predictions_X = None
+
+        #
+        # Check inputs for consistency and completeness
+        #
+        # TODO: refactor into _parse_grid_inputs method
+
+        # Ensure "at" is supplied correctly
+        if at is None:
+            at = self.parray(none=[])
+        elif not isinstance(at, ParameterArray):
+            raise TypeError('"at" must be a ParameterArray')
+        elif at.ndim != 0:
+            raise ValueError('"at" must be single point, potentially with multiple layers')
+
+        # Ensure a grid can be built
+        at_dims = set(at.names)
+        continuous_dims = set(self.continuous_dims)
+        limit_dims = continuous_dims - at_dims
+
+        # If there are no remaining dimensions
+        if limit_dims == set():
+            raise ValueError("At least one dimension must be non-degenerate to generate grid.")
+
+        # If no limits are supplied
+        if limits is None:
+            # Fill limits with default values
+            limits = self.parray(
+                **{dim: [-2.5, +2.5] for dim in self.dims if dim in limit_dims},
+                stdzd=True,
+            )
+        else:
+            # Append default limits to `limits` for unspecified dimensions
+            if not isinstance(limits, ParameterArray):
+                raise TypeError('"limits" must be a ParameterArray')
+            remaining_dims = limit_dims - set(limits.names)
+            if remaining_dims:
+                dflt_limits = self.parray(**{dim: [-2.5, +2.5] for dim in remaining_dims}, stdzd=True)
+                limits = limits.add_layers(**dflt_limits.as_dict())
+
+        # Ensure all dimensions are specified without conflicts
+        limit_dims = set(limits.names)
+
+        if limit_dims.intersection(at_dims):
+            raise ValueError('Dimensions specified via "limits" and in "at" must not overlap.')
+        elif not continuous_dims.issubset(at_dims.union(limit_dims) - set(["none"])):
+            raise ValueError('Not all continuous dimensions are specified by "limits" or "at".')
+
+        # Format "resolution" as dict if necessary
+        if isinstance(resolution, int):
+            resolution = {dim: resolution for dim in self.continuous_dims}
+        elif not isinstance(resolution, dict):
+            raise TypeError('"resolution" must be a dictionary or an integer')
+        else:
+            assert_is_subset("continuous dimensions", resolution.keys(), self.continuous_dims)
+
+        #
+        # Build grids
+        #
+
+        # Store a dictionary with one 1-layer 1-D parray for the grid points along each dimension Note they may be
+        # different sizes
+        grid_vectors = {
+            dim: self.parray(
+                **{dim: np.linspace(*limits[dim].z.values(), resolution[dim])[:, None]},
+                stdzd=True,
+            )
+            for dim in limit_dims
+        }
+
+        # Create a single n-layer n-dimensional parray for all evaluation points
+        grids = np.meshgrid(
+            *[grid_vectors[dim] for dim in self.dims if dim in limit_dims],
+            indexing="ij",
+        )
+        # grids[0], grids[1] = grids[1], grids[0]
+        grid_parray = self.parray(**{array.names[0]: array.values() for array in grids})
+
+        # Add values specified in "at" to all locations in grid_parray
+        if at.names != ["none"]:
+            at_arrays = {dim: np.full(grid_parray.shape, value) for dim, value in at.as_dict().items()}
+            grid_parray = grid_parray.add_layers(**at_arrays)
+
+        # Store dimensions along which grid was formed, ensuring the same order as self.dims
+        self.prediction_dims = [dim for dim in self.dims if dim in limit_dims]
+        self.grid_vectors = grid_vectors
+        self.grid_parray = grid_parray
+        self.grid_points = self.grid_parray.ravel()
+
+        return grid_parray
+
+    def marginal_grids(self, *dims):
+        """Get grids corresponding to only specified dimensions
+
+        Parameters
+        ----------
+        *dims : str
+            Named dimensions along which to extract marginal grid. Must be a subset of :attr:`prediction_dims`.
+
+        Returns
+        -------
+        *grids : ParameterArray
+            Grid for each named dimension specified, in the order supplied, each with `len(dims)` dimensions.
+        """
+        if self.grid_points is None:
+            raise ValueError("Grid must first be specified with `prepare_grid`")
+        assert_is_subset("GP dims", dims, self.prediction_dims)
+
+        ordered_dims = [dim for dim in self.dims if dim in dims]
+        grids = np.meshgrid(*[self.grid_vectors[dim] for dim in ordered_dims], indexing="ij")
+        return [grids[ordered_dims.index(dim)] for dim in dims]
+
+    def predict_grid(self, output=None, categorical_levels=None, with_noise=True, **kwargs):
+        """Make predictions and reshape into grid.
+
+        If the model has :attr:`categorical_dims`, a specific level for each dimension must be specified as key-value
+        pairs in `categorical_levels`.
+
+        Parameters
+        ----------
+        output : str or list of str, optional
+            Variable(s) for which to make predictions
+        categorical_levels : dict, optional
+            Level for each :attr:`categorical_dims` at which to make prediction
+        with_noise : bool, default True
+            Whether to incorporate aleatoric uncertainty into prediction error
+
+        Returns
+        -------
+        prediction : UncertainParameterArray
+            Predictions as a grid with len(:attr:`continuous_dims`) dimensions
+        """
+
+        if self.grid_points is None:
+            raise ValueError("Grid must first be specified with `prepare_grid`")
+
+        points = self.grid_points
+        if self.categorical_dims:
+            points = self.append_categorical_points(points, categorical_levels=categorical_levels)
+
+        self.predict_points(points, output=output, with_noise=with_noise, **kwargs)
+        self.predictions = self.predictions.reshape(self.grid_parray.shape)
+        self.predictions_X = self.predictions_X.reshape(self.grid_parray.shape)
+
+        return self.predictions
+
+    def append_categorical_points(self, continuous_parray, categorical_levels):
+        """Appends coordinates for the supplied categorical dim-level pairs to tall array of continuous coordinates.
+
+        Parameters
+        ----------
+        continuous_points : ParameterArray
+            Tall :class:`ParameterArray` of coordinates, one layer per continuous dimension
+        categorical_levels : dict
+            Single level for each :attr:`categorical_dims` at which to make prediction
+
+        Returns
+        -------
+        points : ParameterArray
+            Tall `ParameterArray` of coordinates, one layer per continuous and categorical dimension
+        """
+
+        if categorical_levels is not None:
+            if set(categorical_levels.keys()) != (set(self.categorical_dims) - set([self.out_col])):
+                raise AttributeError("Must specify level for every categorical dimension")
+
+            points = continuous_parray.fill_with(
+                **{dim: self.categorical_coords[dim][level] for dim, level in categorical_levels.items()}
+            )
+        else:
+            points = continuous_parray
+        return points
+
+    ################################################################################
+    # Proposals
+    ################################################################################
+
+    def propose(self, target, acquisition="EI"):
+        """Bayesian Optimization with Expected Improvement acquisition function"""
+        if self.predictions is None:
+            raise ValueError("No predictions to make proposal from!")
+        assert_in(acquisition, ["EI", "PD"])
+        output = self.predictions.name
+
+        df = self.get_filtered_data(standardized=False)
+        df = df[df[self.out_col] == output]
+        observed = self.parray(**{output: df["Values"]}, stdzd=False)
+
+        target = self.parray(**{output: target}, stdzd=False)
+        best_yet = np.min(np.sqrt(np.mean(np.square(observed.z - target.z))))
+
+        if acquisition == "EI":
+            self.proposal_surface = self.predictions.z.EI(target.z, best_yet.z)
+        elif acquisition == "PD":
+            self.proposal_surface = self.predictions.z.nlpd(target.z)
+
+        self.proposal_idx = np.argmax(self.proposal_surface)
+        self.proposal = self.predictions_X.ravel()[self.proposal_idx]
+
+        return self.proposal
+
+    ################################################################################
+    # Evaluation
+    ################################################################################
+
+    def cross_validate(
+        self,
+        unit=None,
+        *,
+        n_train=None,
+        pct_train=None,
+        train_only=None,
+        warm_start=True,
+        seed=None,
+        errors="natural",
+        **MAP_kws,
+    ):
+        """Fits model on random subset of tidy and evaluates accuracy of predictions on remaining observations.
+
+        This method finds unique combinations of values in the columns specified by ``dims``, takes a random subset of
+        these for training, and evaluates the predictions made for the remaining tidy.
+
+        Notes
+        -----
+        :meth:`cross_validate` is *reproducibly random* by default. In order to evaluate different test/train subsets of
+        the same size, you will need to set the `seed` explicitly.
+
+        Specifying *unit* changes the interpretation of *n_train* and *pct_train*: rather than the number or fraction of
+        all individual observations to be included in the training set, these now represent the number of distinct
+        entities in the *unit* column from the wide-form dataset.
+
+        Criteria in *train_only* are enforced before grouping observations by *unit*. If *train_only* and *unit* are
+        both specified, but the *train_only* criteria encompass only some observations of a given entity in *unit*, this
+        could lead to expected behavior.
+
+        Similarly, if *warm_start* and *unit* are both specified, but a given entity appears in multiple categories from
+        any of the :attr:`categorical_dims`, this could lead to expected behavior. It is recommended to set *warm_start*
+        to `False` if this is the case.
+
+        Parameters
+        ----------
+        unit : list of str
+            Columns from which to take unique combinations as training and testing sets. This could be useful when the
+            data contains multiple (noisy) observations for each of several distinct entities.
+        n_train : int, optional
+            Number of training points to use. Exactly one of `n_train` and `pct_train` must be specified.
+        pct_train : float, optional
+            Percent of training points to use. Exactly one of `n_train` and `pct_train` must be specified.
+        train_only : dict, optional
+            Specifications for observations to be always included in the training set. This will select all rows of the
+            wide-form dataset which *exactly* match *all* criteria.
+        warm_start : bool, default True
+            Whether to include a minimum of one observation for each level in each `categorical_dim` in the training
+            set.
+        seed : int, optional
+            Random seed
+        errors : {'natural', 'standardized', 'transformed'}
+            "Space" in which to return prediction errors
+        **MAP_kws
+            Additional
+
+        Returns
+        -------
+        dict
+            Dictionary with nested dictionaries 'train' and 'test', both containing fields 'data', 'NLPDs', and
+            'errors'. These fields contain the relevant subset of observations as a DataSet, an array of the negative
+            log posterior densities of observations given the predictions, and an array of the natural-space difference
+            between observations and prediction means, respectively.
+        """
+
+        if not (n_train is None) ^ (pct_train is None):
+            raise ValueError('Exactly one of "n_train" and "pct_train" must be specified')
+
+        if unit is not None:
+            if not isinstance(unit, str):
+                raise TypeError('Keyword "unit" must be a single string.')
+
+        assert_in('Keyword "errors"', errors, ["natural", "standardized", "transformed"])
+
+        seed = self.seed if seed is None else seed
+        rg = np.random.default_rng(seed)
+
+        df = self.data.wide
+
+        n_entities = len(set(df.index)) if unit is None else len(set(df.set_index(unit).index))
+        n_train = n_train if n_train is not None else np.floor(n_entities * pct_train).astype(int)
+        if n_train <= 0:
+            raise ValueError("Size of training set must be strictly greater than zero.")
+        if n_train > n_entities:
+            raise ValueError("Size of training set must be not exceed number of observations or entities in dataset.")
+
+        # Build up a list of dataframes that make up the training set
+        train_list = []
+
+        if train_only is not None:
+            # Move items that match `train_only` criteria to training set
+            train_only_criteria = [df[dim] == level for dim, level in train_only.items()]
+            train_only_idxs = pd.concat(train_only_criteria, axis=1).all(axis=1).index
+            train_only_df = df.loc[train_only_idxs] if unit is None else df.loc[train_only_idxs].set_index(unit)
+            n_train -= len(set(train_only_df.index))
+            if n_train < 0:
+                raise ValueError("Adding `train_only` observations exceeded specified size of training set")
+            train_list.append(train_only_df)
+            df = df.drop(index=train_only_idxs)
+
+        # Group data by columns specified as "unit"
+        if unit is not None:
+            df = df.set_index(unit)
+            remaining_entities = set(df.index)
+            if len(train_list) > 1:
+                # Ensure train_only didn't partially slice a unique entity
+                train_only_entities = set(train_list[-1].index)
+                if len(train_only_entities.intersection(remaining_entities)) > 0:
+                    raise ValueError(
+                        "Criteria in `train_only` partially sliced an entity specified by `unit`, which makes \
+                                      interpretation of `n_train` ambiguous."
+                    )
+
+        if n_train > len(df.index.unique()):
+            raise ValueError("Specified size of training set exceeds number of unique combinations found in `dims`")
+
+        if warm_start:
+            # Add one random item from each categorical level to the training set
+
+            if len(self.categorical_dims) > 0:
+                # Filter out any observations not in the specified categorical levels
+                level_combinations = list(product(*self.categorical_levels.values()))
+                cat_grps = (
+                    df.groupby(self.categorical_dims)
+                    .filter(lambda grp: grp.name not in level_combinations)
+                    .groupby(self.categorical_dims)
+                )
+
+                if cat_grps.ngroups == 0:
+                    raise ValueError(
+                        "None of the combinations of categorical levels were found in data. \
+                            \nCombinations:\n{level_combinations}"
+                    )
+
+                # Randomly select one item from each group
+                warm_idxs = cat_grps.sample(1, random_state=seed).index
+                if len(set(warm_idxs)) != len(warm_idxs):
+                    warnings.warn(
+                        "Duplicate entities specified by `unit` were selected during `warm_start`. \
+                            This may lead to unexpected behavior."
+                    )
+                n_train -= len(set(warm_idxs))
+                if n_train < 0:
+                    raise ValueError("Adding `warm_start` observations exceeded specified size of training set")
+                train_list.append(df.loc[warm_idxs])
+                df = df.drop(index=warm_idxs)
+
+        # Move a random subset of the remaining items to the training set
+        train_idxs = rg.choice(df.index.unique(), n_train, replace=False)
+        for_train = df.loc[train_idxs]
+        train_list.append(for_train)
+        train_df = pd.concat(train_list).reset_index()
+        test_df = df.drop(train_idxs).reset_index()
+
+        categorical_dims = [dim for dim in self.categorical_dims if dim != self.out_col]
+
+        specifications = dict(
+            outputs=self.outputs,
+            linear_dims=self.linear_dims,
+            continuous_dims=self.continuous_dims,
+            continuous_levels=self.continuous_levels,
+            continuous_coords=self.continuous_coords,
+            categorical_dims=categorical_dims,
+            categorical_levels=self.categorical_levels,
+            additive=self.additive,
+        )
+
+        train_specs = {
+            **specifications,
+            **{
+                "continuous_levels": {
+                    dim: [lvl for lvl in lvls if lvl in train_df[dim].values]
+                    for dim, lvls in self.continuous_levels.items()
+                },
+                "categorical_levels": {
+                    dim: [lvl for lvl in lvls if lvl in train_df[dim].values]
+                    for dim, lvls in self.categorical_levels.items()
+                },
+                "continuous_coords": {
+                    dim: {lvl: coord for lvl, coord in coords.items() if lvl in train_df[dim].values}
+                    for dim, coords in self.continuous_coords.items()
+                },
+            },
+        }  # Fix once Python >= 3.9
+
+        test_specs = {
+            **specifications,
+            **{
+                "continuous_levels": {
+                    dim: [lvl for lvl in lvls if lvl in test_df[dim].values]
+                    for dim, lvls in self.continuous_levels.items()
+                },
+                "categorical_levels": {
+                    dim: [lvl for lvl in lvls if lvl in test_df[dim].values]
+                    for dim, lvls in self.categorical_levels.items()
+                },
+                "continuous_coords": {
+                    dim: {lvl: coord for lvl, coord in coords.items() if lvl in test_df[dim].values}
+                    for dim, coords in self.continuous_coords.items()
+                },
+            },
+        }  # Fix once Python >= 3.9
+
+        dataset_specs = dict(
+            outputs=self.data.outputs,
+            names_column=self.data.names_column,
+            values_column=self.data.values_column,
+            log_vars=self.data.log_vars,
+            logit_vars=self.data.logit_vars,
+            stdzr=self.data.stdzr,
+        )
+
+        train_ds = DataSet(train_df, **dataset_specs)
+        test_ds = DataSet(test_df, **dataset_specs)
+
+        # Build and fit a new object of the current class (GP, GLM, etc) with the training set
+        train_obj = self.__class__(train_ds, outputs=self.outputs, seed=seed)
+        train_obj.specify_model(**train_specs)
+        train_obj.filter_dims = self.filter_dims
+        train_obj.build_model(**self.model_specs)
+        train_obj.find_MAP(**MAP_kws)  # TODO: make more general to allow alternative inference approaches
+
+        # Get in-sample prediction metrics
+        train_X, train_y = train_obj.get_structured_data()
+        train_predictions = train_obj.predict_points(train_X)
+        train_nlpd = train_predictions.nlpd(train_y.values())
+        train_error = {
+            "natural": train_y.values() - train_predictions.μ,
+            "transformed": train_y.t.values() - train_predictions.t.μ,
+            "standardized": train_y.z.values() - train_predictions.z.μ,
+        }[errors]
+
+        if len(test_df.index.unique()) > 0:
+            # If there's anything left for a testing set, build and fit a new object with the testing set
+            test_obj = self.__class__(test_ds, outputs=self.outputs, seed=seed)
+
+            # TODO: figure out why this was necessary and get rid of it
+            categorical_dims = [dim for dim in self.categorical_dims if dim != self.out_col]
+            test_specs["categorical_dims"] = categorical_dims
+            train_specs["categorical_dims"] = categorical_dims
+            test_obj.specify_model(**test_specs)
+            test_obj.filter_dims = self.filter_dims
+
+            # Get out-of-sample prediction metrics
+            test_X, test_y = test_obj.get_structured_data()
+            test_predictions = train_obj.predict_points(test_X)
+            test_nlpd = test_predictions.nlpd(test_y.values())
+            test_error = {
+                "natural": test_y.values() - test_predictions.μ,
+                "transformed": test_y.t.values() - test_predictions.t.μ,
+                "standardized": test_y.z.values() - test_predictions.z.μ,
+            }[errors]
+        else:
+            test_nlpd = np.nan
+            test_error = np.nan
+
+        result = {
+            "train": {"data": train_ds, "NLPDs": train_nlpd, "errors": train_error},
+            "test": {"data": test_ds, "NLPDs": test_nlpd, "errors": test_error},
+        }
+
+        return result
+
+    ################################################################################
+    # Plotting
+    ################################################################################
+
+    def get_conditional_prediction(self, **dim_values):
+        """The conditional prediction at the given values of the specified dimensions over the remaining dimension(s).
+
+        Conditioning the prediction on specific values of `m` dimensions can be thought of as taking a "slice" along the
+        remaining `n` dimensions.
+
+        Performs `(m+n)`-dimensional interpolation over the entire prediction grid for each of the mean and variance
+        separately, then returns the interpolation evaluated at the specified values for the provided dimensions and the
+        original values for the remaining dimensions.
+
+        Parameters
+        ----------
+        dim_values
+            Keyword arguments specifying value for each dimension at which to return the conditional prediction of the
+            remaining dimensions.
+
+        Returns
+        -------
+        conditional_grid: ParameterArray
+            `n`-dimensional grid with `n` parameters (layers) at which the conditional prediction is evaluated
+        conditional_prediction: UncertainParameterArray
+            `n`-dimensional grid of predictions conditional on the given values of the `m` specified dimensions
+        """
+
+        self._check_has_prediction()
+        all_dims = self.prediction_dims
+
+        # All points along every axis (parrays) Note that these may not all be the same length
+        all_margins = {dim: vec.squeeze() for dim, vec in self.grid_vectors.items() if dim in self.prediction_dims}
+
+        # The dimensions to be "kept" are the ones not listed in kwargs
+        keep = set(all_dims) - set(dim_values.keys())
+        kept_margins = [all_margins[dim] for dim in self.prediction_dims if dim in keep]
+
+        # parray grid of original points along all "kept" dimensions
+        conditional_grid = self.parray(
+            **{array.names[0]: array.values() for array in np.meshgrid(*kept_margins, indexing="ij")}
+        )
+        # Add specified value for each remaining dimension at all points, then unravel
+        xi_parray = conditional_grid.add_layers(
+            **{dim: np.full(conditional_grid.shape, value) for dim, value in dim_values.items()}
+        ).ravel()
+
+        # Stack standardized points into (ordinary) tall array, ensuring dimensions are in the right order for the model
+        xi_pts = np.column_stack([xi_parray[dim].z.values() for dim in self.dims if dim in xi_parray.names])
+
+        # Interpolate the mean and variance of the predictions Swapping the first two axes is necessary because grids
+        # were generated using meshgrid's "ij" indexing but interpn expects "xy" indexing μ_arr =
+        # np.swapaxes(self.predictions.μ, 0, 1)
+        μ_arr = self.predictions.μ
+        μi = interpn(
+            [all_margins[dim].z.values() for dim in self.dims if dim in self.prediction_dims],
+            μ_arr,
+            xi_pts,
+        )
+        # σ2_arr = np.swapaxes(self.predictions.σ2, 0, 1)
+        σ2_arr = self.predictions.σ2
+        σ2i = interpn(
+            [all_margins[dim].z.values() for dim in self.dims if dim in self.prediction_dims],
+            σ2_arr,
+            xi_pts,
+        )
+
+        conditional_prediction = self.uparray(self.predictions.name, μ=μi, σ2=σ2i).reshape(*conditional_grid.shape)
+
+        return conditional_grid.squeeze(), conditional_prediction.squeeze()