from __future__ import (  # Necessary for self-type annotations until Python >3.10
    annotations,
)

from abc import ABC, abstractmethod
from dataclasses import dataclass

import numpy as np
import pandas as pd
from scipy.special import expit, logit

from .utils import skip

__all__ = ["Standardizer", "TidyData", "WideData", "DataSet"]


class Standardizer(dict):
    r"""Container for dict of mean (μ) and variance (σ2) for every parameter.

    :class:`Standardizer` objects allow transformation and normalization of datasets. The main methods are :meth:`stdz`,
    which attempts to coerce the values of a given variable to a standard normal distribution (`z-scores`), and its
    complement :meth:`unstdz`. The steps are

    .. math::
        \mathbf{\text{tidy}} \rightarrow \text{transform} \rightarrow \text{mean-center} \rightarrow \text{scale}
        \rightarrow \mathbf{\text{tidy.z}}

    For example, reaction `rate` must clearly be strictly positive, so we use a `log` transformation so that it behaves
    as a normally-distributed random variable. We then mean-center and scale this transformed value to obtain `z-scores`
    indicating how similar a given estimate is to all the other estimates we've observed. `Standardizer` stores the
    transforms and population mean and variance for every parameter, allowing us to convert back and forth
    between natural space (:math:`rate`), transformed space (:math:`\text{ln}\; rate`), and standardized space
    (:math:`\left( \text{ln}\; rate  - \mu_{\text{ln}\; rate} \right)/\sigma_{\text{ln}\; rate}`).

    Typically, a :class:`Standardizer` will be constructed from a dataframe (:meth:`from_DataFrame`),
    but the individual means and variances can be provided at instantiation as well. Note, however,
    that these should be the mean/std of the *transformed* variable. For example, if `r` should be treated as
    log-normal with a natural-space mean of 1 and variance of 0.1, the right way to instantiate the class
    would be `Standardizer(d={'μ': 0, 'σ2': 0.1}, log_vars=['d'])`.


    Notes
    -----
    :class:`Standardizer` is just a `dictionary <https://docs.python.org/3/tutorial/datastructures.html#dictionaries>`_
    with some extra methods and defaults, so standard dictionary methods like :meth:`dict.update` still work.


    Parameters
    ----------
    log_vars: list, optional
        List of input and output variables to be treated as log-normal.
    logit_vars: list, optional
        List of input and output variables to be treated as logit-normal.
    **kwargs
        Mean and variance of each variable as a dictionary, e.g. d={'μ': 0, 'σ2': 0.1}


    Examples
    --------
    >>> import numpy as np
    >>> import pandas as pd
    >>> from gumbi import Standardizer
    >>> stdzr = Standardizer(x={'μ': 1, 'σ2': 0.1}, d={'μ': 0, 'σ2': 0.1}, log_vars=['d'])

    Transforming and standardizing a single parameter:

    >>> stdzr.transform('x', μ=1)
    1
    >>> stdzr.stdz('x', 1)
    0.0
    >>> stdzr.unstdz('x', 0)
    1.0
    >>> stdzr.stdz('x', 1+0.1**0.5)
    1.0  # approximately
    >>> stdzr.unstdz('x', 1)
    1.316227766016838
    >>> stdzr.stdz('d', 1)
    0.0
    >>> stdzr.stdz('d', np.exp(0.1**0.5))
    1.0  # approximately

    Transforming and standardizing a distribution:

    >>> stdzr.transform('x', μ=1., σ2=0.1)
    (1, 0.1)
    >>> stdzr.stdz('x', 1, 0.1)
    (0.0, 1.0)
    >>> stdzr.stdz('d', 1, 0.1)
    (0.0, 1.0)
    >>> stdzr.transform('d', 1, 0.1)
    (0.0, 0.1)

    Standardizing a series:

    >>> x_series = pd.Series(np.arange(1,5), name='x')
    >>> stdzr.stdz(x_series)
    0    0.000000
    1    3.162278
    2    6.324555
    3    9.486833
    Name: x, dtype: float64
    >>> r_series = pd.Series(np.arange(1,5), name='d')
    >>> stdzr.stdz(r_series)
    0    0.000000
    1    2.191924
    2    3.474117
    3    4.383848
    Name: r, dtype: float64

    """

    # TODO: Standardizer: make transform suggestions based on provided tidy? e.g., all>0 -> log/exp

    def __init__(self, log_vars=None, logit_vars=None, **kwargs):
        self.validate(kwargs)
        for name, stats in kwargs.items():
            if "σ2" not in stats:
                stats["σ2"] = stats["σ"] ** 2
                del stats["σ"]
        super().__init__(**kwargs)
        self._transforms = {var: [skip, skip] for var in kwargs.keys()}
        if log_vars is not None:
            log_vars = [log_vars] if isinstance(log_vars, str) else log_vars
            if not isinstance(log_vars, list):
<<<<<<< HEAD
                raise TypeError("log_vars must be a list or str")
=======
                raise TypeError('log_vars must be a list or str')
>>>>>>> f429c4c9
            self._transforms.update({var: [np.log, np.exp] for var in log_vars})
        if logit_vars is not None:
            logit_vars = [logit_vars] if isinstance(logit_vars, str) else logit_vars
            if not isinstance(logit_vars, list):
<<<<<<< HEAD
                raise TypeError("logit_vars must be a list or str")
=======
                raise TypeError('logit_vars must be a list or str')
>>>>>>> f429c4c9
            self._transforms.update({var: [logit, expit] for var in logit_vars})
        self._log_vars = log_vars if log_vars is not None else []
        self._logit_vars = logit_vars if logit_vars is not None else []

    def __or__(self, __dct) -> Standardizer:
        # new_dct = super().__or__(__dct)  # Use when Python>=3.9
        new_dct = {**self, **__dct}
        stdzr = Standardizer(**new_dct)
        if isinstance(__dct, Standardizer):
<<<<<<< HEAD
            stdzr.transforms = {
                **self.transforms,
                **__dct.transforms,
            }  # Fix once Python >= 3.9
=======
            stdzr.transforms = {**self.transforms, **__dct.transforms}  # Fix once Python >= 3.9
>>>>>>> f429c4c9
        else:
            stdzr.transforms = self.transforms
        return stdzr

    def __ror__(self, __dct) -> Standardizer:
        new_dct = super().__ror__(__dct)
        stdzr = Standardizer(**new_dct)
        stdzr.transforms = self.transforms
        return stdzr

    def __repr__(self):
        summary = (
            "\n\t".join(
                [
                    "Standardizer:",
                    f"log_vars: {self.log_vars}",
                    f"logit_vars: {self.logit_vars}",
                ]
            )
            + "\n\n"
            + str({**self})
        )
        return summary

    @property
    def log_vars(self) -> list[str]:
        """List of log-normal variables"""
        return self._log_vars

    @log_vars.setter
    def log_vars(self, var_list):
        var_list = [var_list] if isinstance(var_list, str) else var_list
        if not isinstance(var_list, list):
            raise TypeError("log_vars must be a list or str")
        self._log_vars = var_list
<<<<<<< HEAD
        self._transforms.update(
            {var: [np.log, np.exp] for var in var_list}
        )  # Fix once Python >= 3.9
=======
        self._transforms.update({var: [np.log, np.exp] for var in var_list})  # Fix once Python >= 3.9
>>>>>>> f429c4c9

    @property
    def logit_vars(self) -> list[str]:
        """List of logit-normal variables"""
        return self._logit_vars

    @logit_vars.setter
    def logit_vars(self, var_list):
        var_list = [var_list] if isinstance(var_list, str) else var_list
        if not isinstance(var_list, list):
            raise TypeError("logit_vars must be a list or str")
        self._logit_vars = var_list
<<<<<<< HEAD
        self._transforms.update(
            {var: [logit, expit] for var in var_list}
        )  # Fix once Python >= 3.9
=======
        self._transforms.update({var: [logit, expit] for var in var_list})  # Fix once Python >= 3.9
>>>>>>> f429c4c9

    @property
    def transforms(self) -> dict:
        """Collection of forward and reverse transform functions for each variable"""
        return self._transforms

    @transforms.setter
    def transforms(self, dct) -> dict:
        self._transforms = dct
        self._log_vars = [v for v, lst in dct.items() if lst[0] is np.log]
        self._logit_vars = [v for v, lst in dct.items() if lst[0] is logit]

    @classmethod
    def validate(cls, dct: dict):
        """Ensures provided dictionary has all required attributes"""
        assert all("μ" in sub.keys() for sub in dct.values())
        assert all(("σ" in sub.keys() or "σ2" in sub.keys()) for sub in dct.values())

    @classmethod
    def from_DataFrame(cls, df: pd.DataFrame, log_vars=None, logit_vars=None):
        """Construct from wide-form DataFrame"""
        float_columns = df.dtypes[df.dtypes == "float64"].index.to_list()

        new = cls(log_vars=log_vars, logit_vars=logit_vars)

        dct = (
            df[float_columns]
            .apply(new.transform)
            .agg([np.mean, np.var])
            .rename(index={"mean": "μ", "var": "σ2"})
            .to_dict()
        )

        return new | dct

    def transform(
        self, name: str | pd.Series, μ: float = None, σ2: float = None
    ) -> float | tuple | pd.Series:
        """Transforms a parameter, distribution, or Series

        Parameters
        ----------
        name: str or pd.Series
            Name of parameter. If a Series is supplied, the name of the series must be the parameter name.
        μ: float, optional
            Value of parameter or mean of parameter distribution. Only optional if first argument is a Series.
        σ2: float, optional
            Variance of parameter distribution.

        Returns
        -------
        float, tuple, or pd.Series
            Transformed parameter, (mean, variance) of untransformed distribution, or untransformed Series
        """
        if isinstance(name, pd.Series):
<<<<<<< HEAD
            series = name
=======
            series=name
>>>>>>> f429c4c9
            return self._transform_value(series.name, series)
        elif μ is None:
            raise ValueError("μ cannot be None")
        if σ2 is None:
            return self._transform_value(name, μ)
        else:
            return self._transform_dist(name, μ, σ2)

    def untransform(
        self, name: str | pd.Series, μ: float = None, σ2: float = None
    ) -> float | tuple | pd.Series:
        """Untransforms a parameter, distribution, or Series

        Parameters
        ----------
        name: str or pd.Series
            Name of parameter. If a Series is supplied, the name of the series must be the parameter name.
        μ: float, optional
            Value of parameter or mean of parameter distribution. Only optional if first argument is a Series.
        σ2: float, optional
            Variance of parameter distribution.

        Returns
        -------
        float, tuple, or pd.Series
            Untransformed parameter, (mean, variance) of untransformed distribution, or untransformed Series
        """
        if isinstance(name, pd.Series):
            series = name
            return self._untransform_value(series.name, series)
        if σ2 is None:
            return self._untransform_value(name, μ)
        else:
            return self._untransform_dist(name, μ, σ2)

    def stdz(
        self, name: str | pd.Series, μ: float = None, σ2: float = None
    ) -> float | tuple | pd.Series:
        """Transforms, mean-centers, and scales a parameter, distribution, or Series

        Parameters
        ----------
        name: str or pd.Series
            Name of parameter. If a Series is supplied, the name of the series must be the parameter name.
        μ: float, optional
            Value of parameter or mean of parameter distribution. Only optional if first argument is a Series.
        σ2: float, optional
            Variance of parameter distribution.

        Returns
        -------
        float, tuple, or pd.Series
            Standardized parameter, (mean, variance) of standardized distribution, or standardized Series
        """

        if isinstance(name, pd.Series):
            series = name
            return self._stdz_value(series.name, series)
        if σ2 is None:
            return self._stdz_value(name, μ)
        else:
            return self._stdz_dist(name, μ, σ2)

    def unstdz(
        self, name: str | pd.Series, μ: float = None, σ2: float = None
    ) -> float | tuple | pd.Series:
        """Untransforms, un-centers, and un-scales a parameter, distribution, or Series

        Parameters
        ----------
        name: str or pd.Series
            Name of parameter. If a Series is supplied, the name of the series must be the parameter name.
        μ: float, optional
            Value of parameter or mean of parameter distribution. Only optional if first argument is a Series.
        σ2: float, optional
            Variance of parameter distribution.

        Returns
        -------
        float, tuple, or pd.Series
            Unstandardized parameter, (mean, variance) of unstandardized distribution, or unstandardized Series
        """

        if isinstance(name, pd.Series):
            series = name
            return self._unstdz_value(series.name, series)
        if σ2 is None:
            return self._unstdz_value(name, μ)
        else:
            return self._unstdz_dist(name, μ, σ2)

    def _transform_value(self, name: str, x: float) -> float:
        ftransform = self.transforms.get(name, [skip, skip])[0]

        return ftransform(x)

    def _untransform_value(self, name: str, x: float) -> float:
        rtransform = self.transforms.get(name, [skip, skip])[1]
        x_ = rtransform(x)

        return x_

    def _stdz_value(self, name: str, x: float) -> float:
        x_ = self.transform(name, x)
        μ = self.get(name, {"μ": 0})["μ"]
        σ2 = self.get(name, {"σ2": 1})["σ2"]
        σ = np.sqrt(σ2)
        return (x_ - μ) / σ

    def _unstdz_value(self, name: str, z: float) -> float:
        μ = self.get(name, {"μ": 0})["μ"]
        σ2 = self.get(name, {"σ2": 1})["σ2"]
        σ = np.sqrt(σ2)
        x_ = z * σ + μ
        return self.untransform(name, x_)

    @property
    def mean_transforms(self):
        """Function that transforms the mean of a distribution.

        These transform's should follow scipy's conventions such that a distribution can be defined in the given
        space by passing (loc=μ, scale=σ2**0.5). For a lognormal variable, an RV defined as ``lognorm(loc=μ,
        scale=σ2**0.5)`` in "natural" space is equivalent to ``norm(loc=np.log(μ), scale=σ2**0.5)`` in log space,
        so this transform should return ``np.log(μ)`` when converting from natural to log space, and ``np.exp(μ)``
        when converting from log to natural space. Similarly for a logit-normal variable, an RV defined as
        ``logitnorm(loc=μ, scale=σ2**0.5))`` in natural space is equivalent to ``norm(loc=logit(μ), scale=σ2**0.5)``
        in logit space, so this transform should return ``logit(μ)`` when converting from natural to logit space,
        and ``expit(μ)`` when converting from logit to natural space.
        """

        # Forward and reverse transform for each variable type
        transforms = {
            skip: [lambda μ, σ2: μ, lambda μ, σ2: μ],
            # Note these are no longer strictly mean and variance. They are defined to be compatible with
            # scipy.stats.lognormal definition
            np.log: [lambda μ, σ2: np.log(μ), lambda μ, σ2: np.exp(μ)],
            logit: [lambda μ, σ2: logit(μ), lambda μ, σ2: expit(μ)],
        }
        return transforms

    @property
    def var_transforms(self):
        """Function that transforms the variance of a distribution.

        These transform's should follow scipy's conventions such that a distribution can be defined in the given
        space by passing (loc=μ, scale=σ2**0.5). Accordingly, since both log-normal and logit-normal variables are
        defined in terms of the scale (standard deviation) in their respective transformed spaces, this function
        simply returns the variance unchanged in these cases.
        """

        # Forward and reverse transform for each variable type
        transforms = {
            skip: [lambda μ, σ2: σ2, lambda μ, σ2: σ2],
            np.log: [lambda μ, σ2: σ2, lambda μ, σ2: σ2],
            logit: [lambda μ, σ2: σ2, lambda μ, σ2: σ2],
        }
        return transforms

    def _transform_dist(self, name: str, mean: float, var: float) -> tuple:
        f_transform = self.transforms.get(name, [skip, skip])[0]
        f_mean_transform = self.mean_transforms[f_transform][0]
        f_var_transform = self.var_transforms[f_transform][0]

        mean_ = f_mean_transform(mean, var)
        var_ = f_var_transform(mean, var)
        return mean_, var_

    def _untransform_dist(self, name: str, mean: float, var: float) -> tuple:
        f_transform = self.transforms.get(name, [skip, skip])[0]
        r_mean_transform = self.mean_transforms[f_transform][1]
        r_var_transform = self.var_transforms[f_transform][1]

        mean_ = r_mean_transform(mean, var)
        var_ = r_var_transform(mean, var)

        return mean_, var_

    def _stdz_dist(self, name: str, mean: float, var: float) -> tuple:
        mean_, var_ = self.transform(name, mean, var)
        μ = self.get(name, {"μ": 0})["μ"]
        σ2 = self.get(name, {"σ2": 1})["σ2"]
        σ = np.sqrt(σ2)
        mean_z = (mean_ - μ) / σ
        var_z = var_ / σ2
        return mean_z, var_z

    def _unstdz_dist(self, name: str, z_mean: float, z_var: float) -> tuple:
        μ = self.get(name, {"μ": 0})["μ"]
        σ2 = self.get(name, {"σ2": 1})["σ2"]
        σ = np.sqrt(σ2)
        mean_ = z_mean * σ + μ
        var_ = z_var * σ2
        mean, var = self.untransform(name, mean_, var_)
        return mean, var


@dataclass
class MetaFrame(pd.DataFrame, ABC):
    """Abstract Base Class for :class:`WideData` and :class:`TidyData`."""

    df: pd.DataFrame
    outputs: list
    log_vars: list = None
    logit_vars: list = None
    names_column: str = "Variable"
    values_column: str = "Value"
    stdzr: Standardizer = None

    _metadata = [
        "df",
        "outputs",
        "log_vars",
        "logit_vars",
        "names_column",
        "values_column",
        "stdzr",
    ]

    def __post_init__(self):
        super(MetaFrame, self).__init__(self.df)
        if self.stdzr is None:
            self.stdzr = Standardizer.from_DataFrame(
                self.df, log_vars=self.log_vars, logit_vars=self.logit_vars
            )
        else:
            self.log_vars = self.stdzr.log_vars
            self.logit_vars = self.stdzr.logit_vars
        del self.df

    def __repr__(self):
        cls = self.__class__.__name__
        df_repr = super(MetaFrame, self).__repr__()

        summary = (
            "\n\t".join(
                [
                    f"{cls}:",
                    f"outputs: {self.outputs}",
                    f"inputs: {self.inputs}",
                ]
            )
            + "\n\n"
            + df_repr
        )
        return summary

    @property
    @abstractmethod
    def z(self) -> pd.DataFrame:
        """Standardized data values."""
        pass

    @property
    @abstractmethod
    def t(self) -> pd.DataFrame:
        """Transformed data values."""
        pass

    @property
    def specs(self) -> dict:
        """Provides keyword arguments for easy instantiation of a similar object."""
        return dict(
            outputs=self.outputs,
            names_column=self.names_column,
            values_column=self.values_column,
            stdzr=self.stdzr,
            log_vars=self.log_vars,
            logit_vars=self.logit_vars,
        )

    @property
    def inputs(self) -> list[str]:
        """Columns of dataframe not contained in :attr:`outputs`."""
        return [col for col in self.columns if col not in self.outputs]

    @property
    def float_inputs(self) -> list[str]:
        """Columns of dataframe with "float64" dtype."""
        return [col for col in self.inputs if self[col].dtype == "float64"]

    @classmethod
    def _wide_to_tidy_(
        cls, wide, outputs, names_column="Variable", values_column="Value"
    ):
        inputs = [col for col in wide.columns if col not in outputs]
        tidy = wide.melt(
            id_vars=inputs,
            value_vars=outputs,
            var_name=names_column,
            value_name=values_column,
        )
        return tidy

    @classmethod
    def _tidy_to_wide_(cls, tidy, names_column="Variable", values_column="Value"):
        inputs = [
            col for col in tidy.columns if col not in [names_column, values_column]
        ]
        wide = (
            tidy.pivot(index=inputs, columns=names_column, values=values_column)
            .reset_index()
            .rename_axis(columns=None)
        )
        return wide


class WideData(MetaFrame):
    """Container for wide-form tabular data, allowing simple access to standardized and/or transformed values.

    Note that :class:`WideData` is instantiated with a **wide-form** dataframe. This class is not intended to be
    instantiated directly, use :class:`DataSet` instead. :class:`WideData` subclasses pandas' DataFrame,
    which everyone says is a bad idea, so be prepared for unexpected behavior if instantiated directly. Namely, in-place
    modifications return a :class:`WideData` type correctly, but slices return a `pd.DataFrame` type.

    Parameters
    ----------
    data: pd.DataFrame
        A wide-form dataframe.
    outputs: list
        Columns of `data` to be treated as outputs.
    names_column: str, default 'Variable'
        Name to be used in tidy view for column containing output names.
    values_column: str, default 'Value'
        Name to be used in tidy view for column containing output values.
    log_vars: list, optional
        List of input and output variables to be treated as log-normal. Ignored if `stdzr` is supplied.
    logit_vars: list, optional
        List of input and output variables to be treated as logit-normal. Ignored if `stdzr` is supplied.
    stdzr: Standardizer, optional
        An :class:`Standardizer` instance. If not supplied, one will be created automatically.
    """

    @property
    def z(self) -> pd.DataFrame:
        """Standardized data values."""
        df_ = self.copy()
        cols = self.outputs + self.float_inputs
        df_[cols] = df_[cols].apply(self.stdzr.stdz)
        return df_

    @property
    def t(self) -> pd.DataFrame:
        """Transformed data values."""
        df_ = self.copy()
        cols = self.outputs + self.float_inputs
        df_[cols] = df_[cols].apply(self.stdzr.transform)
        return df_

    def to_tidy(self) -> TidyData:
        """Converts to TidyData"""
        tidy = TidyData(self, **self.specs)
        return tidy

    @classmethod
    def from_tidy(
        cls,
        tidy,
        outputs=None,
        names_column="Variable",
        values_column="Value",
        stdzr=None,
        log_vars=None,
        logit_vars=None,
    ):
        """Constructs `WideData` from a tidy-form dataframe. See :class:`WideData` for explanation of arguments."""
        outputs = outputs if outputs is not None else list(tidy[names_column].unique())
        wide = cls._tidy_to_wide_(
            tidy, names_column=names_column, values_column=values_column
        )
        return cls(
            wide,
            outputs=outputs,
            names_column=names_column,
            values_column=values_column,
            stdzr=stdzr,
            log_vars=log_vars,
            logit_vars=logit_vars,
        )


class TidyData(MetaFrame):
    """Container for tidy-form tabular data, allowing simple access to standardized and/or transformed values.

    Note that :class:`TidyData` is instantiated with a **wide-form** dataframe. This class is not intended to be
    instantiated directly, use :class:`DataSet` instead. :class:`TidyData` subclasses pandas' DataFrame,
    which everyone says is a bad idea, so be prepared for unexpected behavior if instantiated directly. Namely, in-place
    modifications return a :class:`TidyData` type correctly, but slices return a `pd.DataFrame` type.

    Parameters
    ----------
    data: pd.DataFrame
        A wide-form dataframe.
    outputs: list
        Columns of `data` to be treated as outputs.
    names_column: str, default 'Variable'
        Name to be used in tidy view for column containing output names.
    values_column: str, default 'Value'
        Name to be used in tidy view for column containing output values.
    log_vars: list, optional
        List of input and output variables to be treated as log-normal. Ignored if `stdzr` is supplied.
    logit_vars: list, optional
        List of input and output variables to be treated as logit-normal. Ignored if `stdzr` is supplied.
    stdzr: Standardizer, optional
        An :class:`Standardizer` instance. If not supplied, one will be created automatically.
    """

    def __post_init__(self):
        tidy = self._wide_to_tidy_(
            self.df,
            outputs=self.outputs,
            names_column=self.names_column,
            values_column=self.values_column,
        )
        self.df = tidy
        super(TidyData, self).__post_init__()

    @property
    def z(self) -> pd.DataFrame:
        """Standardized data values."""
        wide = self.to_wide()
        specs = dict(
            outputs=self.outputs,
            names_column=self.names_column,
            values_column=self.values_column,
        )
        wd = WideData(wide, **specs, stdzr=self.stdzr)
        z = self._wide_to_tidy_(wd.z, **specs)
        return z

    @property
    def t(self) -> pd.DataFrame:
        """Transformed data values."""
        wide = self.to_wide()
        specs = dict(
            outputs=self.outputs,
            names_column=self.names_column,
            values_column=self.values_column,
        )
        wd = WideData(wide, **specs, stdzr=self.stdzr)
        z = self._wide_to_tidy_(wd.t, **specs)
        return z

    def to_wide(self) -> WideData:
        """Converts to WideData"""
        wide_df = self._tidy_to_wide_(
            self, names_column=self.names_column, values_column=self.values_column
        )
        wide = WideData(wide_df, **self.specs)
        return wide


@dataclass
class DataSet:
    """Container for tabular data, allowing simple access to standardized values and wide or tidy dataframe formats.

    :class:`DataSet` is instantiated with a **wide-form** dataframe, with all outputs of a given observation in a
    single row, but allows easy access to the corresponding **tidy** dataframe, with each output in a separate row (
    the :meth:`from_tidy` also allows construction from tidy data`). The titles of the tidy-form columns for the
    output names and their values are supplied at instantiation, defaulting to "Variable" and "Value". For example,
    say we have an observation at position (x,y) with measurements of i, j, and k. The wide-form dataframe would have
    one column for each of x, y, i, j, and k, while the tidy-form dataframe would have a column for each of x and y,
    a "Variable" column where each row contains either "i", "j", or "k" as strings, and a "Value" column containing
    the corresponding measurement. Wide data is more space-efficient and perhaps more intuitive to construct and
    inspect, while tidy data more clearly distinguishes inputs and outputs. These views are accessible through the
    :attr:`wide` and :attr:`tidy` attributes as instances of :class:`WideData` and :class:`TidyData`, respectively.

    As a container for :class:`WideData` and :class:`TidyData`, this class also provides simple access to
    standardized values of the data through `wide.z` and `tidy.z` or transformed values through `wide.t` and
    `tidy.t`. A :class:`Standardizer` instance can be supplied as a keyword argument, otherwise one will be
    constructed automatically from the supplied dataframe with the supplied values of `log_vars` and `logit_vars`.
    Unlike :class:`WideData` and :class:`TidyData`, the :attr:`wide` and :attr:`tidy` attributes of a *DataSet* can
    be altered and sliced while retaining their functionality, with a cursory integrity check. The
    :class:`Standardizer` instance can be updated with :meth:`update_stdzr`, for example following manipulation of
    the data or alteration of :attr:`log_vars` and :attr:`logit_vars`.

    Parameters
    ----------
    data: pd.DataFrame
        A wide-form dataframe. See class method :meth:`from_tidy` for instantiation from tidy data.
    outputs: list
        Columns of `data` to be treated as outputs.
    names_column: str, default 'Variable'
        Name to be used in tidy view for column containing output names.
    values_column: str, default 'Value'
        Name to be used in tidy view for column containing output values.
    log_vars: list, optional
        List of input and output variables to be treated as log-normal. Ignored if `stdzr` is supplied.
    logit_vars: list, optional
        List of input and output variables to be treated as logit-normal. Ignored if `stdzr` is supplied.
    stdzr: Standardizer, optional
        An :class:`Standardizer` instance. If not supplied, one will be created automatically.

    Examples
    --------
    >>> df = pd.read_pickle(test_data / 'estimates_test_data.pkl')
    >>> ds = DataSet.from_tidy(df, names_column='Parameter', log_vars=['Y', 'c', 'b'], logit_vars=['X', 'e'])
    >>> ds
    DataSet:
        wide: [66 rows x 13 columns]
        tidy: [396 rows x 9 columns]
        outputs: ['e', 'f', 'b', 'c', 'a', 'd']
        inputs: ['Code', 'Target', 'Y', 'X', 'Reaction', 'lg10_Z', 'Metric']

    >>> ds.wide = ds.wide.drop(range(0,42,2))
    DataSet:
        wide: [45 rows x 13 columns]
        tidy: [270 rows x 9 columns]
        outputs: ['e', 'f', 'b', 'c', 'a', 'd']
        inputs: ['Code', 'Target', 'Y', 'X', 'Reaction', 'lg10_Z', 'Metric']

    >>> ds.tidy.z  # tidy-form dataframe with standardized values
    >>> ds.wide.z  # wide-form dataframe with standardized values
    """

    data: pd.DataFrame
    outputs: list
    names_column: str = "Variable"
    values_column: str = "Value"
    log_vars: list = None
    logit_vars: list = None
    stdzr: Standardizer = None

    def __post_init__(self):
        if self.stdzr is None:
            self.stdzr = Standardizer.from_DataFrame(
                self.wide, log_vars=self.log_vars, logit_vars=self.logit_vars
            )
        else:
            self.log_vars = self.stdzr.log_vars
            self.logit_vars = self.stdzr.logit_vars

    def __repr__(self):
        wide_shape = "[{0} rows x {1} columns]".format(*self.wide.shape)
        tidy_shape = "[{0} rows x {1} columns]".format(*self.tidy.shape)
        summary = "\n\t".join(
            [
                "DataSet:",
                f"wide: {wide_shape}",
                f"tidy: {tidy_shape}",
                f"outputs: {self.outputs}",
                f"inputs: {self.inputs}",
            ]
        )
        return summary

    @property
    def specs(self):
        """Provides keyword arguments for easy instantiation of a similar :class:`DataSet`."""
        return dict(
            outputs=self.outputs,
            names_column=self.names_column,
            values_column=self.values_column,
            stdzr=self.stdzr,
            log_vars=self.log_vars,
            logit_vars=self.logit_vars,
        )

    @property
    def inputs(self):
        """Columns of dataframe not contained in :attr:`outputs`."""
        return [col for col in self.wide.columns if col not in self.outputs]

    @property
    def float_inputs(self):
        """Columns of dataframe with "float64" dtype."""
        return [col for col in self.inputs if self.wide[col].dtype == "float64"]

    @property
    def wide(self) -> WideData:
        """Wide-form view of data"""
        return WideData(self.data, **self.specs)

    @wide.setter
    def wide(self, wide_df: pd.DataFrame):
        assert any(
            [output in wide_df.columns for output in self.outputs]
        ), f"Dataframe must have at least one of outputs {self.outputs}"
        self.data = wide_df

    @property
    def tidy(self) -> TidyData:
        """Tidy-form view of data"""
        return TidyData(self.data, **self.specs)

    @tidy.setter
    def tidy(self, tidy_df: pd.DataFrame):
        assert all(
            [col in tidy_df.columns for col in [self.names_column, self.values_column]]
        ), f"Dataframe must have both columns {[self.names_column, self.values_column]}"
        self.wide = WideData.from_tidy(tidy_df, **self.specs)

    @classmethod
    def from_tidy(
        cls,
        tidy,
        outputs=None,
        names_column="Variable",
        values_column="Value",
        stdzr=None,
        log_vars=None,
        logit_vars=None,
    ):
        """Constructs a `DataSet` from a tidy-form dataframe. See :class:`DataSet` for explanation of arguments."""
        assert all(
            [col in tidy.columns for col in [names_column, values_column]]
        ), f"Dataframe must have both columns {[names_column, values_column]}"
        specs = dict(
            outputs=outputs,
            names_column=names_column,
            values_column=values_column,
            stdzr=stdzr,
            log_vars=log_vars,
            logit_vars=logit_vars,
        )
        wide = WideData.from_tidy(tidy, **specs)
        return cls(wide, **wide.specs)

    @classmethod
    def from_wide(
        cls,
        wide,
        outputs=None,
        names_column="Variable",
        values_column="Value",
        stdzr=None,
        log_vars=None,
        logit_vars=None,
    ):
        """Constructs a `DataSet` from a wide-form dataframe. See :class:`DataSet` for explanation of arguments."""
        return cls(
            wide,
            outputs=outputs,
            names_column=names_column,
            values_column=values_column,
            stdzr=stdzr,
            log_vars=log_vars,
            logit_vars=logit_vars,
        )

    def update_stdzr(self):
        """Updates internal :class:`Standardizer` with current data, :attr:`log_vars`, and :attr:`logit_vars`."""
<<<<<<< HEAD
        self.stdzr.update(
            Standardizer.from_DataFrame(
                self.wide, log_vars=self.log_vars, logit_vars=self.logit_vars
            )
        )  # Fix once Python >= 3.9
=======
        self.stdzr.update(Standardizer.from_DataFrame(self.wide, log_vars=self.log_vars, logit_vars=self.logit_vars))  # Fix once Python >= 3.9
>>>>>>> f429c4c9
<|MERGE_RESOLUTION|>--- conflicted
+++ resolved
@@ -122,20 +122,12 @@
         if log_vars is not None:
             log_vars = [log_vars] if isinstance(log_vars, str) else log_vars
             if not isinstance(log_vars, list):
-<<<<<<< HEAD
                 raise TypeError("log_vars must be a list or str")
-=======
-                raise TypeError('log_vars must be a list or str')
->>>>>>> f429c4c9
             self._transforms.update({var: [np.log, np.exp] for var in log_vars})
         if logit_vars is not None:
             logit_vars = [logit_vars] if isinstance(logit_vars, str) else logit_vars
             if not isinstance(logit_vars, list):
-<<<<<<< HEAD
                 raise TypeError("logit_vars must be a list or str")
-=======
-                raise TypeError('logit_vars must be a list or str')
->>>>>>> f429c4c9
             self._transforms.update({var: [logit, expit] for var in logit_vars})
         self._log_vars = log_vars if log_vars is not None else []
         self._logit_vars = logit_vars if logit_vars is not None else []
@@ -145,14 +137,10 @@
         new_dct = {**self, **__dct}
         stdzr = Standardizer(**new_dct)
         if isinstance(__dct, Standardizer):
-<<<<<<< HEAD
             stdzr.transforms = {
                 **self.transforms,
                 **__dct.transforms,
             }  # Fix once Python >= 3.9
-=======
-            stdzr.transforms = {**self.transforms, **__dct.transforms}  # Fix once Python >= 3.9
->>>>>>> f429c4c9
         else:
             stdzr.transforms = self.transforms
         return stdzr
@@ -188,13 +176,7 @@
         if not isinstance(var_list, list):
             raise TypeError("log_vars must be a list or str")
         self._log_vars = var_list
-<<<<<<< HEAD
-        self._transforms.update(
-            {var: [np.log, np.exp] for var in var_list}
-        )  # Fix once Python >= 3.9
-=======
         self._transforms.update({var: [np.log, np.exp] for var in var_list})  # Fix once Python >= 3.9
->>>>>>> f429c4c9
 
     @property
     def logit_vars(self) -> list[str]:
@@ -207,13 +189,7 @@
         if not isinstance(var_list, list):
             raise TypeError("logit_vars must be a list or str")
         self._logit_vars = var_list
-<<<<<<< HEAD
-        self._transforms.update(
-            {var: [logit, expit] for var in var_list}
-        )  # Fix once Python >= 3.9
-=======
         self._transforms.update({var: [logit, expit] for var in var_list})  # Fix once Python >= 3.9
->>>>>>> f429c4c9
 
     @property
     def transforms(self) -> dict:
@@ -249,9 +225,7 @@
 
         return new | dct
 
-    def transform(
-        self, name: str | pd.Series, μ: float = None, σ2: float = None
-    ) -> float | tuple | pd.Series:
+    def transform(self, name: str | pd.Series, μ: float = None, σ2: float = None) -> float | tuple | pd.Series:
         """Transforms a parameter, distribution, or Series
 
         Parameters
@@ -269,11 +243,7 @@
             Transformed parameter, (mean, variance) of untransformed distribution, or untransformed Series
         """
         if isinstance(name, pd.Series):
-<<<<<<< HEAD
             series = name
-=======
-            series=name
->>>>>>> f429c4c9
             return self._transform_value(series.name, series)
         elif μ is None:
             raise ValueError("μ cannot be None")
@@ -282,9 +252,7 @@
         else:
             return self._transform_dist(name, μ, σ2)
 
-    def untransform(
-        self, name: str | pd.Series, μ: float = None, σ2: float = None
-    ) -> float | tuple | pd.Series:
+    def untransform(self, name: str | pd.Series, μ: float = None, σ2: float = None) -> float | tuple | pd.Series:
         """Untransforms a parameter, distribution, or Series
 
         Parameters
@@ -309,9 +277,7 @@
         else:
             return self._untransform_dist(name, μ, σ2)
 
-    def stdz(
-        self, name: str | pd.Series, μ: float = None, σ2: float = None
-    ) -> float | tuple | pd.Series:
+    def stdz(self, name: str | pd.Series, μ: float = None, σ2: float = None) -> float | tuple | pd.Series:
         """Transforms, mean-centers, and scales a parameter, distribution, or Series
 
         Parameters
@@ -337,9 +303,7 @@
         else:
             return self._stdz_dist(name, μ, σ2)
 
-    def unstdz(
-        self, name: str | pd.Series, μ: float = None, σ2: float = None
-    ) -> float | tuple | pd.Series:
+    def unstdz(self, name: str | pd.Series, μ: float = None, σ2: float = None) -> float | tuple | pd.Series:
         """Untransforms, un-centers, and un-scales a parameter, distribution, or Series
 
         Parameters
@@ -495,9 +459,7 @@
     def __post_init__(self):
         super(MetaFrame, self).__init__(self.df)
         if self.stdzr is None:
-            self.stdzr = Standardizer.from_DataFrame(
-                self.df, log_vars=self.log_vars, logit_vars=self.logit_vars
-            )
+            self.stdzr = Standardizer.from_DataFrame(self.df, log_vars=self.log_vars, logit_vars=self.logit_vars)
         else:
             self.log_vars = self.stdzr.log_vars
             self.logit_vars = self.stdzr.logit_vars
@@ -555,9 +517,7 @@
         return [col for col in self.inputs if self[col].dtype == "float64"]
 
     @classmethod
-    def _wide_to_tidy_(
-        cls, wide, outputs, names_column="Variable", values_column="Value"
-    ):
+    def _wide_to_tidy_(cls, wide, outputs, names_column="Variable", values_column="Value"):
         inputs = [col for col in wide.columns if col not in outputs]
         tidy = wide.melt(
             id_vars=inputs,
@@ -569,13 +529,9 @@
 
     @classmethod
     def _tidy_to_wide_(cls, tidy, names_column="Variable", values_column="Value"):
-        inputs = [
-            col for col in tidy.columns if col not in [names_column, values_column]
-        ]
+        inputs = [col for col in tidy.columns if col not in [names_column, values_column]]
         wide = (
-            tidy.pivot(index=inputs, columns=names_column, values=values_column)
-            .reset_index()
-            .rename_axis(columns=None)
+            tidy.pivot(index=inputs, columns=names_column, values=values_column).reset_index().rename_axis(columns=None)
         )
         return wide
 
@@ -640,9 +596,7 @@
     ):
         """Constructs `WideData` from a tidy-form dataframe. See :class:`WideData` for explanation of arguments."""
         outputs = outputs if outputs is not None else list(tidy[names_column].unique())
-        wide = cls._tidy_to_wide_(
-            tidy, names_column=names_column, values_column=values_column
-        )
+        wide = cls._tidy_to_wide_(tidy, names_column=names_column, values_column=values_column)
         return cls(
             wide,
             outputs=outputs,
@@ -718,9 +672,7 @@
 
     def to_wide(self) -> WideData:
         """Converts to WideData"""
-        wide_df = self._tidy_to_wide_(
-            self, names_column=self.names_column, values_column=self.values_column
-        )
+        wide_df = self._tidy_to_wide_(self, names_column=self.names_column, values_column=self.values_column)
         wide = WideData(wide_df, **self.specs)
         return wide
 
@@ -798,9 +750,7 @@
 
     def __post_init__(self):
         if self.stdzr is None:
-            self.stdzr = Standardizer.from_DataFrame(
-                self.wide, log_vars=self.log_vars, logit_vars=self.logit_vars
-            )
+            self.stdzr = Standardizer.from_DataFrame(self.wide, log_vars=self.log_vars, logit_vars=self.logit_vars)
         else:
             self.log_vars = self.stdzr.log_vars
             self.logit_vars = self.stdzr.logit_vars
@@ -915,12 +865,6 @@
 
     def update_stdzr(self):
         """Updates internal :class:`Standardizer` with current data, :attr:`log_vars`, and :attr:`logit_vars`."""
-<<<<<<< HEAD
         self.stdzr.update(
-            Standardizer.from_DataFrame(
-                self.wide, log_vars=self.log_vars, logit_vars=self.logit_vars
-            )
-        )  # Fix once Python >= 3.9
-=======
-        self.stdzr.update(Standardizer.from_DataFrame(self.wide, log_vars=self.log_vars, logit_vars=self.logit_vars))  # Fix once Python >= 3.9
->>>>>>> f429c4c9
+            Standardizer.from_DataFrame(self.wide, log_vars=self.log_vars, logit_vars=self.logit_vars)
+        )  # Fix once Python >= 3.9